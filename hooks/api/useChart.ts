--- conflicted
+++ resolved
@@ -100,7 +100,12 @@
   );
 }
 
-<<<<<<< HEAD
+// Re-export types for convenience
+export type { ChartDataPayload, ChartCreate as ChartCreatePayload } from '@/types/charts';
+
+// Alias for backward compatibility with tests
+export const useChartSave = useCreateChart;
+
 // Map-specific hooks
 
 export interface GeoJSONListItem {
@@ -222,11 +227,4 @@
   return useSWR(payload ? ['/api/charts/map-data-overlay/', payload] : null, ([url, data]) =>
     api.post(url, data)
   );
-}
-=======
-// Re-export types for convenience
-export type { ChartDataPayload, ChartCreate as ChartCreatePayload } from '@/types/charts';
-
-// Alias for backward compatibility with tests
-export const useChartSave = useCreateChart;
->>>>>>> a9fd1964
+}