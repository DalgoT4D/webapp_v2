--- conflicted
+++ resolved
@@ -138,47 +138,9 @@
             )}
           </div>
 
-<<<<<<< HEAD
-        <Button type="submit" className="w-full" disabled={isSubmitting}>
-          {isSubmitting ? 'Signing in...' : 'Sign In'}
-        </Button>
-=======
-          <div>
-            <Label htmlFor="password">Password*</Label>
-            <div className="relative mt-1">
-              <Input
-                id="password"
-                type={showPassword ? 'text' : 'password'}
-                autoComplete="current-password"
-                placeholder="Enter your password"
-                {...register('password', { required: 'Password is required' })}
-              />
-              <Button
-                type="button"
-                variant="ghost"
-                size="sm"
-                className="absolute right-0 top-0 h-full px-3"
-                onClick={() => setShowPassword(!showPassword)}
-                aria-label={showPassword ? 'Hide password' : 'Show password'}
-              >
-                {showPassword ? <EyeOff className="h-4 w-4" /> : <Eye className="h-4 w-4" />}
-              </Button>
-            </div>
-            {errors.password && (
-              <p className="text-red-600 text-sm mt-1">{errors.password.message}</p>
-            )}
-          </div>
-
-          {errors.root && (
-            <div className="text-red-600 text-sm text-center">{errors.root.message}</div>
-          )}
-
-          {orgError && (
-            <div className="text-red-600 text-sm text-center">
-              Failed to load organizations. Please try again.
-            </div>
-          )}
->>>>>>> 02a649f5
+          <Button type="submit" className="w-full" disabled={isSubmitting}>
+            {isSubmitting ? 'Signing in...' : 'Sign In'}
+          </Button>
 
           <Button type="submit" className="w-full" disabled={isSubmitting}>
             {isSubmitting ? 'Signing in...' : 'Sign In'}
