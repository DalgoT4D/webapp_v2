--- conflicted
+++ resolved
@@ -662,15 +662,6 @@
         </div>
       </div>
 
-<<<<<<< HEAD
-      {/* Main Content Area - Takes Remaining Height */}
-      <div className="flex-1 flex overflow-hidden p-8">
-        <div className="flex w-full h-full bg-white rounded-lg shadow-sm border overflow-hidden">
-          {/* Left Panel - 30% with Overflow Control */}
-          <div className="w-[30%] border-r flex flex-col">
-            <Tabs defaultValue="configuration" className="h-full flex flex-col">
-              <div className="border-b px-6 flex-shrink-0">
-=======
       {/* Main Content Area with 2rem margin container */}
       <div className="p-8 h-[calc(100vh-144px)]">
         <div className="flex h-full bg-white rounded-lg shadow-sm border overflow-hidden">
@@ -678,7 +669,6 @@
           <div className="w-[30%] border-r">
             <Tabs defaultValue="configuration" className="h-full">
               <div className="px-4">
->>>>>>> ba7d373c
                 <TabsList
                   className={`grid w-full ${formData.chart_type === 'table' ? 'grid-cols-1' : 'grid-cols-2'}`}
                 >
@@ -695,14 +685,10 @@
                 </TabsList>
               </div>
 
-<<<<<<< HEAD
-              <TabsContent value="configuration" className="mt-0 flex-1 overflow-y-auto">
-=======
               <TabsContent
                 value="configuration"
                 className="mt-6 h-[calc(100%-73px)] overflow-y-auto"
               >
->>>>>>> ba7d373c
                 <div className="p-4">
                   {formData.chart_type === 'map' ? (
                     <MapDataConfigurationV3
@@ -720,11 +706,7 @@
               </TabsContent>
 
               {formData.chart_type !== 'table' && (
-<<<<<<< HEAD
                 <TabsContent value="styling" className="mt-0 flex-1 overflow-y-auto">
-=======
-                <TabsContent value="styling" className="mt-6 h-[calc(100%-73px)] overflow-y-auto">
->>>>>>> ba7d373c
                   <div className="p-4">
                     {formData.chart_type === 'map' ? (
                       <MapCustomizations formData={formData} onFormDataChange={handleFormChange} />
@@ -741,17 +723,6 @@
             </Tabs>
           </div>
 
-<<<<<<< HEAD
-          {/* Right Panel - 70% with No Scroll */}
-          <div className="w-[70%] flex flex-col">
-            <Tabs value={activeTab} onValueChange={setActiveTab} className="h-full flex flex-col">
-              <div className="border-b px-6 flex-shrink-0">
-                <TabsList className="grid w-fit grid-cols-2 bg-transparent p-0">
-                  <TabsTrigger
-                    value="chart"
-                    className="data-[state=active]:bg-blue-600 data-[state=active]:text-white rounded-sm px-4 py-2 text-sm font-medium"
-                  >
-=======
           {/* Right Panel - 70% */}
           <div className="w-[70%]">
             <Tabs value={activeTab} onValueChange={setActiveTab} className="h-full">
@@ -759,7 +730,6 @@
                 <TabsList className="grid grid-cols-2">
                   <TabsTrigger value="chart" className="flex items-center gap-2">
                     <BarChart3 className="h-4 w-4" />
->>>>>>> ba7d373c
                     CHART
                   </TabsTrigger>
                   <TabsTrigger value="data" className="flex items-center gap-2">
@@ -769,11 +739,7 @@
                 </TabsList>
               </div>
 
-<<<<<<< HEAD
-              <TabsContent value="chart" className="mt-0 flex-1 overflow-hidden">
-=======
               <TabsContent value="chart" className="mt-6 h-[calc(100%-73px)] overflow-y-auto">
->>>>>>> ba7d373c
                 <div className="p-4 h-full">
                   {formData.chart_type === 'map' ? (
                     <div className="w-full h-full">
@@ -810,13 +776,8 @@
                 </div>
               </TabsContent>
 
-<<<<<<< HEAD
-              <TabsContent value="data" className="mt-0 flex-1 overflow-hidden">
-                <div className="p-4 h-full">
-=======
               <TabsContent value="data" className="mt-6 h-[calc(100%-73px)] overflow-y-auto">
                 <div className="p-4">
->>>>>>> ba7d373c
                   <Tabs defaultValue="chart-data" className="h-full flex flex-col">
                     <TabsList className="grid w-full grid-cols-2 flex-shrink-0">
                       <TabsTrigger value="chart-data" className="flex items-center gap-2">
