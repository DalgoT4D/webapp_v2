'use client';

import { useState, useMemo, useCallback } from 'react';
import {
  Plus,
  BarChart2,
  PieChart,
  LineChart,
  MoreVertical,
  Trash,
  Search,
  Grid,
  List,
  Copy,
  AlertCircle,
  MapPin,
  Hash,
  CheckSquare,
  Square,
  X,
  ChevronLeft,
  ChevronRight,
  Table,
  User,
  Edit,
  ChevronUp,
  ChevronDown as ChevronDownSort,
  ArrowUpDown,
  Filter,
  Star,
  StarOff,
  Share2,
  Calendar as CalendarIcon,
} from 'lucide-react';
import Link from 'next/link';
import { useCharts, type Chart } from '@/hooks/api/useCharts';
import type { ChartCreate } from '@/types/charts';
import { useDeleteChart, useBulkDeleteCharts, useCreateChart } from '@/hooks/api/useChart';
import { ChartDeleteDialog } from '@/components/charts/ChartDeleteDialog';
import { ChartExportDropdownForList } from '@/components/charts/ChartExportDropdownForList';
import { useConfirmationDialog } from '@/components/ui/confirmation-dialog';
import { useUserPermissions } from '@/hooks/api/usePermissions';
import { Button } from '@/components/ui/button';
import { Input } from '@/components/ui/input';
import { Card, CardContent, CardDescription, CardHeader, CardTitle } from '@/components/ui/card';
import { Badge } from '@/components/ui/badge';
import { Skeleton } from '@/components/ui/skeleton';
import { Tooltip, TooltipContent, TooltipProvider, TooltipTrigger } from '@/components/ui/tooltip';
import {
  Table as TableComponent,
  TableBody,
  TableCell,
  TableHead,
  TableHeader,
  TableRow,
} from '@/components/ui/table';
import { Popover, PopoverContent, PopoverTrigger } from '@/components/ui/popover';
import { Checkbox } from '@/components/ui/checkbox';
import { Label } from '@/components/ui/label';
import {
  Select,
  SelectContent,
  SelectItem,
  SelectTrigger,
  SelectValue,
} from '@/components/ui/select';
import {
  DropdownMenu,
  DropdownMenuContent,
  DropdownMenuItem,
  DropdownMenuSeparator,
  DropdownMenuTrigger,
} from '@/components/ui/dropdown-menu';
// AlertDialog imports removed - now using ChartDeleteDialog component
import { format, formatDistanceToNow } from 'date-fns';
import { toastSuccess, toastError, toastPromise } from '@/lib/toast';
import { cn } from '@/lib/utils';
import { getChartTypeColor, type ChartType } from '@/constants/chart-types';

// Simple debounce implementation
function debounce<T extends (...args: any[]) => any>(
  func: T,
  wait: number
): (...args: Parameters<T>) => void {
  let timeout: NodeJS.Timeout | null = null;
  return (...args: Parameters<T>) => {
    if (timeout) clearTimeout(timeout);
    timeout = setTimeout(() => func(...args), wait);
  };
}

const chartIcons = {
  bar: BarChart2,
  pie: PieChart,
  line: LineChart,
  map: MapPin,
  number: Hash,
  table: Table,
};

export default function ChartsPage() {
  // View mode is now fixed to 'table' - list and grid views are commented out
  const viewMode = 'table';
  const [sortBy, setSortBy] = useState<'title' | 'updated_at' | 'chart_type' | 'data_source'>(
    'updated_at'
  );
  const [sortOrder, setSortOrder] = useState<'asc' | 'desc'>('desc');
  const [favorites, setFavorites] = useState<Set<number>>(new Set());

  // Column filter states
  const [nameFilters, setNameFilters] = useState({
    text: '',
    showFavorites: false,
  });
  const [dataSourceFilters, setDataSourceFilters] = useState<string[]>([]);
  const [chartTypeFilters, setChartTypeFilters] = useState<string[]>([]);
  const [dateFilters, setDateFilters] = useState({
    range: 'all' as 'all' | 'today' | 'week' | 'month' | 'custom',
    customStart: null as Date | null,
    customEnd: null as Date | null,
  });

  // Filter dropdown states
  const [openFilters, setOpenFilters] = useState({
    name: false,
    dataSource: false,
    chartType: false,
    date: false,
  });

  // Search states for filters
  const [dataSourceSearch, setDataSourceSearch] = useState('');
  const [isDeleting, setIsDeleting] = useState<number | null>(null);
  const [isDuplicating, setIsDuplicating] = useState<number | null>(null);
  // Multi-select state
  const [isSelectionMode, setIsSelectionMode] = useState(false);
  const [selectedCharts, setSelectedCharts] = useState<Set<number>>(new Set());
  const [isBulkDeleting, setIsBulkDeleting] = useState(false);
  // Pagination state
  const [currentPage, setCurrentPage] = useState(1);
  const [pageSize, setPageSize] = useState(10);

  const {
    data: allCharts,
    total: apiTotal,
    page: apiPage,
    pageSize: apiPageSize,
    totalPages: apiTotalPages,
    isLoading,
    isError,
    mutate,
  } = useCharts({
    page: currentPage,
    pageSize,
    // Remove search and chartType - we'll handle filtering client-side
  });
  const { trigger: deleteChart } = useDeleteChart();
  const { trigger: bulkDeleteCharts } = useBulkDeleteCharts();
  const { trigger: createChart } = useCreateChart();
  const { confirm, DialogComponent } = useConfirmationDialog();

  // Get user permissions
  const { hasPermission } = useUserPermissions();

  // If API doesn't support pagination, implement client-side filtering and sorting
  const charts = allCharts || [];

  // Handle sorting
  const handleSort = (column: 'title' | 'updated_at' | 'chart_type' | 'data_source') => {
    if (sortBy === column) {
      setSortOrder(sortOrder === 'asc' ? 'desc' : 'asc');
    } else {
      setSortBy(column);
      setSortOrder('desc');
    }
  };

  // Apply filters and sort charts with memoization for performance
  const filteredAndSortedCharts = useMemo(() => {
    // Apply column filters
    const filtered = charts.filter((chart) => {
      // Name filters
      if (nameFilters.text) {
        const title = (chart.title || '').toLowerCase();
        if (!title.includes(nameFilters.text.toLowerCase())) {
          return false;
        }
      }

      if (nameFilters.showFavorites && !favorites.has(chart.id)) {
        return false;
      }

      // Data Source filters
      if (dataSourceFilters.length > 0) {
        const dataSource = `${chart.schema_name}.${chart.table_name}`;
        if (!dataSourceFilters.includes(dataSource)) {
          return false;
        }
      }

      // Chart Type filters
      if (chartTypeFilters.length > 0) {
        if (!chartTypeFilters.includes(chart.chart_type)) {
          return false;
        }
      }

      // Date filters
      if (dateFilters.range !== 'all' && chart.updated_at) {
        const updatedDate = new Date(chart.updated_at);
        const now = new Date();

        switch (dateFilters.range) {
          case 'today': {
            const today = new Date(now.getFullYear(), now.getMonth(), now.getDate());
            if (updatedDate < today) return false;
            break;
          }
          case 'week': {
            const weekAgo = new Date(now.getTime() - 7 * 24 * 60 * 60 * 1000);
            if (updatedDate < weekAgo) return false;
            break;
          }
          case 'month': {
            const monthAgo = new Date(now.getTime() - 30 * 24 * 60 * 60 * 1000);
            if (updatedDate < monthAgo) return false;
            break;
          }
          case 'custom': {
            if (dateFilters.customStart && updatedDate < dateFilters.customStart) return false;
            if (dateFilters.customEnd && updatedDate > dateFilters.customEnd) return false;
            break;
          }
        }
      }

      return true;
    });

    // Sort the filtered results
    return [...filtered].sort((a, b) => {
      let aValue: string | number;
      let bValue: string | number;

      switch (sortBy) {
        case 'title':
          aValue = (a.title || '').toLowerCase();
          bValue = (b.title || '').toLowerCase();
          break;
        case 'updated_at':
          aValue = new Date(a.updated_at || 0).getTime();
          bValue = new Date(b.updated_at || 0).getTime();
          break;
        case 'chart_type':
          aValue = (a.chart_type || '').toLowerCase();
          bValue = (b.chart_type || '').toLowerCase();
          break;
        case 'data_source':
          aValue = `${a.schema_name}.${a.table_name}`.toLowerCase();
          bValue = `${b.schema_name}.${b.table_name}`.toLowerCase();
          break;
        default:
          return 0;
      }

      if (sortOrder === 'asc') {
        return aValue < bValue ? -1 : aValue > bValue ? 1 : 0;
      } else {
        return aValue > bValue ? -1 : aValue < bValue ? 1 : 0;
      }
    });
  }, [
    charts,
    nameFilters,
    dataSourceFilters,
    chartTypeFilters,
    dateFilters,
    favorites,
    sortBy,
    sortOrder,
  ]);

  // Handle favorites toggle
  const handleToggleFavorite = (chartId: number) => {
    setFavorites((prev) => {
      const newFavorites = new Set(prev);
      if (newFavorites.has(chartId)) {
        newFavorites.delete(chartId);
      } else {
        newFavorites.add(chartId);
      }
      return newFavorites;
    });
  };

  // Get unique data sources and chart types for filter options
  const uniqueDataSources = useMemo(() => {
    const dataSources = new Set<string>();
    charts.forEach((chart) => {
      const dataSource = `${chart.schema_name}.${chart.table_name}`;
      if (dataSource && dataSource !== '.') {
        dataSources.add(dataSource);
      }
    });
    return Array.from(dataSources).sort();
  }, [charts]);

  const uniqueChartTypes = useMemo(() => {
    const chartTypes = new Set<string>();
    charts.forEach((chart) => {
      if (chart.chart_type) {
        chartTypes.add(chart.chart_type);
      }
    });
    return Array.from(chartTypes).sort();
  }, [charts]);

  // Get active filter count
  const getActiveFilterCount = () => {
    let count = 0;
    if (nameFilters.text || nameFilters.showFavorites) count++;
    if (dataSourceFilters.length > 0) count++;
    if (chartTypeFilters.length > 0) count++;
    if (dateFilters.range !== 'all') count++;
    return count;
  };

  // Clear all filters
  const clearAllFilters = () => {
    setNameFilters({ text: '', showFavorites: false });
    setDataSourceFilters([]);
    setChartTypeFilters([]);
    setDateFilters({ range: 'all', customStart: null, customEnd: null });
  };

  const handleDeleteChart = useCallback(
    async (chartId: number, chartTitle: string) => {
      setIsDeleting(chartId);

      try {
        await deleteChart(chartId);
        await mutate();
        toastSuccess.deleted(chartTitle);
      } catch (error) {
        console.error('Error deleting chart:', error);
        toastError.delete(error, chartTitle);
      } finally {
        setIsDeleting(null);
      }
    },
    [deleteChart, mutate]
  );

  const generateDuplicateTitle = useCallback(
    (originalTitle: string, existingTitles: string[]): string => {
      let baseName = originalTitle;
      let copyNumber = 1;

      // Check if the title already has "Copy of" prefix
      if (originalTitle.startsWith('Copy of ')) {
        baseName = originalTitle;
      } else {
        baseName = `Copy of ${originalTitle}`;
      }

      let newTitle = baseName;

      // Find next available number if duplicates exist
      while (existingTitles.includes(newTitle)) {
        copyNumber++;
        if (originalTitle.startsWith('Copy of ')) {
          // Handle existing copies - extract base and add number
          const match = originalTitle.match(/^Copy of (.+?)( \((\d+)\))?$/);
          if (match) {
            const baseTitle = match[1];
            newTitle = `Copy of ${baseTitle} (${copyNumber})`;
          } else {
            newTitle = `${originalTitle} (${copyNumber})`;
          }
        } else {
          newTitle = `Copy of ${originalTitle} (${copyNumber})`;
        }
      }

      return newTitle;
    },
    []
  );

  const handleDuplicateChart = useCallback(
    async (chartId: number, chartTitle: string) => {
      console.log('=== DUPLICATE BUTTON CLICKED ===');
      console.log('Chart ID:', chartId);
      console.log('Chart Title:', chartTitle);

      if (!charts) {
        console.log('ERROR: Charts data not loaded');
        toast.error('Charts data not loaded');
        return;
      }

      setIsDuplicating(chartId);
      console.log('Set duplicating state for chart:', chartId);

      try {
        // Find the original chart
        const originalChart = charts.find((chart: Chart) => chart.id === chartId);
        if (!originalChart) {
          console.log('ERROR: Original chart not found');
          toast.error('Chart not found');
          return;
        }

        console.log('✓ Original chart found:', {
          id: originalChart.id,
          title: originalChart.title,
          chart_type: originalChart.chart_type,
          schema_name: originalChart.schema_name,
          table_name: originalChart.table_name,
        });

        // Generate duplicate title
        const existingTitles = charts.map((chart: Chart) => chart.title);
        const duplicateTitle = generateDuplicateTitle(originalChart.title, existingTitles);

        console.log('✓ Generated duplicate title:', duplicateTitle);

        // Create duplicate chart data
        const duplicateChartData: ChartCreate = {
          title: duplicateTitle,
          chart_type: originalChart.chart_type as
            | 'bar'
            | 'pie'
            | 'line'
            | 'number'
            | 'map'
            | 'table',
          computation_type: originalChart.computation_type as 'raw' | 'aggregated',
          schema_name: originalChart.schema_name,
          table_name: originalChart.table_name,
          extra_config: originalChart.extra_config || {},
        };

        console.log('✓ Duplicate chart data prepared:', duplicateChartData);
        console.log('🚀 Calling createChart API...');

        const result = await createChart(duplicateChartData);

        console.log('✅ API call successful! Result:', result);

        // Refresh the charts list
        console.log('🔄 Refreshing charts list...');
        await mutate();

        console.log('✅ Charts list refreshed successfully');
        toastSuccess.duplicated(originalChart.title, duplicateTitle);
      } catch (error: any) {
        console.log('❌ ERROR in duplicate process:', error);
        console.log('Error details:', {
          message: error?.message,
          status: error?.status,
          info: error?.info,
        });

        toastError.duplicate(error, originalChart.title);
      } finally {
        console.log('🏁 Duplicate process finished, clearing loading state');
        setIsDuplicating(null);
      }
    },
    [charts, createChart, mutate, generateDuplicateTitle]
  );

  // Multi-select functions
  const enterSelectionMode = useCallback(() => {
    setIsSelectionMode(true);
    setSelectedCharts(new Set());
  }, []);

  const exitSelectionMode = useCallback(() => {
    setIsSelectionMode(false);
    setSelectedCharts(new Set());
  }, []);

  const toggleChartSelection = useCallback((chartId: number) => {
    setSelectedCharts((prev) => {
      const newSelection = new Set(prev);
      if (newSelection.has(chartId)) {
        newSelection.delete(chartId);
      } else {
        newSelection.add(chartId);
      }
      return newSelection;
    });
  }, []);

  const selectAllCharts = useCallback(() => {
    const allChartIds = new Set(filteredAndSortedCharts.map((chart) => chart.id));
    setSelectedCharts(allChartIds);
  }, [filteredAndSortedCharts]);

  const deselectAllCharts = useCallback(() => {
    setSelectedCharts(new Set());
  }, []);

  // Bulk delete function
  const handleBulkDelete = useCallback(async () => {
    if (selectedCharts.size === 0) return;

    const chartTitles = filteredAndSortedCharts
      .filter((chart) => selectedCharts.has(chart.id))
      .map((chart) => chart.title);

    const confirmMessage =
      selectedCharts.size === 1
        ? `This will permanently delete "${chartTitles[0]}". This action cannot be undone.`
        : `This will permanently delete ${selectedCharts.size} charts. This action cannot be undone.\n\nCharts to delete:\n${chartTitles.map((title) => `• ${title}`).join('\n')}`;

    const confirmed = await confirm({
      title: `Delete ${selectedCharts.size === 1 ? 'Chart' : 'Charts'}`,
      description: confirmMessage,
      confirmText: 'Delete',
      type: 'warning',
      onConfirm: () => {},
    });

    if (!confirmed) return;

    setIsBulkDeleting(true);

    try {
      // Try bulk delete first, fall back to individual deletes if bulk API doesn't exist
      try {
        await bulkDeleteCharts(Array.from(selectedCharts));
      } catch (bulkError) {
        // Fallback to individual deletions
        const deletePromises = Array.from(selectedCharts).map((chartId) => deleteChart(chartId));
        await Promise.all(deletePromises);
      }

      await mutate();
      toastSuccess.generic(
        `${selectedCharts.size} chart${selectedCharts.size === 1 ? '' : 's'} deleted successfully`
      );
      exitSelectionMode();
    } catch (error) {
      console.error('Error deleting charts:', error);
      toastError.delete(
        error,
        `${selectedCharts.size} chart${selectedCharts.size === 1 ? '' : 's'}`
      );
    } finally {
      setIsBulkDeleting(false);
    }
  }, [
    selectedCharts,
    filteredAndSortedCharts,
    bulkDeleteCharts,
    deleteChart,
    mutate,
    exitSelectionMode,
  ]);

  // Render sort icon for table headers
  const renderSortIcon = (column: 'title' | 'updated_at' | 'chart_type' | 'data_source') => {
    if (sortBy !== column) {
      return <ArrowUpDown className="w-4 h-4 text-gray-400" />;
    }
    return sortOrder === 'asc' ? (
      <ChevronUp className="w-4 h-4 text-gray-600" />
    ) : (
      <ChevronDownSort className="w-4 h-4 text-gray-600" />
    );
  };

  // Check if column has active filters
  const hasActiveFilter = (column: 'name' | 'dataSource' | 'chartType' | 'date') => {
    switch (column) {
      case 'name':
        return nameFilters.text || nameFilters.showFavorites;
      case 'dataSource':
        return dataSourceFilters.length > 0;
      case 'chartType':
        return chartTypeFilters.length > 0;
      case 'date':
        return dateFilters.range !== 'all';
      default:
        return false;
    }
  };

  // Render filter icon for table headers
  const renderFilterIcon = (column: 'name' | 'dataSource' | 'chartType' | 'date') => {
    const isActive = hasActiveFilter(column);
    return (
      <div className="relative">
        <Filter
          className={cn(
            'w-4 h-4 transition-colors',
            isActive ? 'text-teal-600' : 'text-gray-400 hover:text-gray-600'
          )}
        />
        {isActive && <div className="absolute -top-1 -right-1 w-2 h-2 bg-teal-600 rounded-full" />}
      </div>
    );
  };

  // Render Name column filter
  const renderNameFilter = () => (
    <PopoverContent className="w-80" align="start">
      <div className="space-y-4">
        <div className="flex items-center justify-between">
          <h4 className="font-medium text-sm">Filter by Name</h4>
          <Button
            variant="ghost"
            size="sm"
            onClick={() => setNameFilters({ text: '', showFavorites: false })}
            className="h-auto p-1 text-xs text-gray-500 hover:text-gray-700"
          >
            Clear
          </Button>
        </div>

        <div className="space-y-2">
          <Input
            placeholder="Search chart names..."
            value={nameFilters.text}
            onChange={(e) => setNameFilters((prev) => ({ ...prev, text: e.target.value }))}
            className="h-8"
          />
        </div>

        <div className="space-y-3">
          <div className="flex items-center space-x-2">
            <Checkbox
              id="favorites"
              checked={nameFilters.showFavorites}
              onCheckedChange={(checked) =>
                setNameFilters((prev) => ({ ...prev, showFavorites: checked as boolean }))
              }
            />
            <Label htmlFor="favorites" className="text-sm cursor-pointer">
              Show only favorites
            </Label>
          </div>
        </div>
      </div>
    </PopoverContent>
  );

  // Filter data sources based on search with memoization
  const filteredDataSources = useMemo(() => {
    return uniqueDataSources.filter((dataSource) =>
      dataSource.toLowerCase().includes(dataSourceSearch.toLowerCase())
    );
  }, [uniqueDataSources, dataSourceSearch]);

  // Render Data Source column filter
  const renderDataSourceFilter = () => {
    return (
      <PopoverContent className="w-64" align="start">
        <div className="space-y-4">
          <div className="flex items-center justify-between">
            <h4 className="font-medium text-sm">Filter by Data Source</h4>
            <Button
              variant="ghost"
              size="sm"
              onClick={() => setDataSourceFilters([])}
              className="h-auto p-1 text-xs text-gray-500 hover:text-gray-700"
            >
              Clear
            </Button>
          </div>

          <div className="space-y-2">
            <Input
              placeholder="Search data sources..."
              value={dataSourceSearch}
              onChange={(e) => setDataSourceSearch(e.target.value)}
              className="h-8"
            />
          </div>

          <div className="max-h-48 overflow-y-auto space-y-2">
            {filteredDataSources.length > 0 ? (
              filteredDataSources.map((dataSource) => (
                <div
                  key={dataSource}
                  className="flex items-center space-x-2 cursor-pointer hover:bg-gray-50 p-2 rounded"
                  onClick={() => {
                    setDataSourceFilters((prev) => {
                      if (prev.includes(dataSource)) {
                        return prev.filter((ds) => ds !== dataSource);
                      } else {
                        return [...prev, dataSource];
                      }
                    });
                  }}
                >
                  <Checkbox
                    checked={dataSourceFilters.includes(dataSource)}
                    onChange={() => {}} // Handled by parent onClick
                  />
                  <Label className="text-sm cursor-pointer flex-1 text-gray-900">
                    {dataSource}
                  </Label>
                </div>
              ))
            ) : (
              <p className="text-sm text-gray-500 text-center py-2">No data sources found</p>
            )}
          </div>
        </div>
      </PopoverContent>
    );
  };

  // Render Chart Type column filter
  const renderChartTypeFilter = () => (
    <PopoverContent className="w-56" align="start">
      <div className="space-y-4">
        <div className="flex items-center justify-between">
          <h4 className="font-medium text-sm">Filter by Chart Type</h4>
          <Button
            variant="ghost"
            size="sm"
            onClick={() => setChartTypeFilters([])}
            className="h-auto p-1 text-xs text-gray-500 hover:text-gray-700"
          >
            Clear
          </Button>
        </div>

        <div className="space-y-2">
          {uniqueChartTypes.map((chartType) => (
            <div
              key={chartType}
              className="flex items-center space-x-2 cursor-pointer hover:bg-gray-50 p-2 rounded"
              onClick={() => {
                setChartTypeFilters((prev) => {
                  if (prev.includes(chartType)) {
                    return prev.filter((ct) => ct !== chartType);
                  } else {
                    return [...prev, chartType];
                  }
                });
              }}
            >
              <Checkbox
                checked={chartTypeFilters.includes(chartType)}
                onChange={() => {}} // Handled by parent onClick
              />
              <Label className="text-sm cursor-pointer flex-1 text-gray-900 capitalize">
                {chartType}
              </Label>
            </div>
          ))}
        </div>
      </div>
    </PopoverContent>
  );

  // Render Date column filter
  const renderDateFilter = () => (
    <PopoverContent className="w-72" align="start">
      <div className="space-y-4">
        <div className="flex items-center justify-between">
          <h4 className="font-medium text-sm">Filter by Date Modified</h4>
          <Button
            variant="ghost"
            size="sm"
            onClick={() => setDateFilters({ range: 'all', customStart: null, customEnd: null })}
            className="h-auto p-1 text-xs text-gray-500 hover:text-gray-700"
          >
            Clear
          </Button>
        </div>

        <div className="space-y-2">
          {[
            { value: 'all', label: 'All time' },
            { value: 'today', label: 'Today' },
            { value: 'week', label: 'Last 7 days' },
            { value: 'month', label: 'Last 30 days' },
            { value: 'custom', label: 'Custom range' },
          ].map((option) => (
            <div key={option.value} className="flex items-center space-x-2">
              <input
                type="radio"
                id={option.value}
                name="dateRange"
                checked={dateFilters.range === option.value}
                onChange={() => setDateFilters((prev) => ({ ...prev, range: option.value as any }))}
                className="w-4 h-4 text-teal-600"
              />
              <Label htmlFor={option.value} className="text-sm cursor-pointer">
                {option.label}
              </Label>
            </div>
          ))}
        </div>

        {dateFilters.range === 'custom' && (
          <div className="space-y-2 pt-2 border-t">
            <Label className="text-xs text-gray-600">Custom Date Range</Label>
            <div className="grid grid-cols-2 gap-2">
              <div>
                <Label className="text-xs">From</Label>
                <Input
                  type="date"
                  value={
                    dateFilters.customStart
                      ? dateFilters.customStart.toISOString().split('T')[0]
                      : ''
                  }
                  onChange={(e) =>
                    setDateFilters((prev) => ({
                      ...prev,
                      customStart: e.target.value ? new Date(e.target.value) : null,
                    }))
                  }
                  className="h-8"
                />
              </div>
              <div>
                <Label className="text-xs">To</Label>
                <Input
                  type="date"
                  value={
                    dateFilters.customEnd ? dateFilters.customEnd.toISOString().split('T')[0] : ''
                  }
                  onChange={(e) =>
                    setDateFilters((prev) => ({
                      ...prev,
                      customEnd: e.target.value ? new Date(e.target.value) : null,
                    }))
                  }
                  className="h-8"
                />
              </div>
            </div>
          </div>
        )}
      </div>
    </PopoverContent>
  );

  // Render chart table row
  const renderChartTableRow = (chart: Chart) => {
    const IconComponent = chartIcons[chart.chart_type as keyof typeof chartIcons] || BarChart2;
    const typeColors = getChartTypeColor(chart.chart_type as ChartType);
    const isFavorited = favorites.has(chart.id);
    const dataSource = `${chart.schema_name}.${chart.table_name}`;

    return (
      <TableRow key={chart.id} className="hover:bg-gray-50">
        {/* Name Column with Star */}
        <TableCell className="py-4">
          <div className="flex items-center gap-3">
            <Button
              variant="ghost"
              size="icon"
              className="h-8 w-8 p-0 hover:bg-yellow-50"
              onClick={(e) => {
                e.preventDefault();
                handleToggleFavorite(chart.id);
              }}
            >
              {isFavorited ? (
                <Star className="w-4 h-4 text-yellow-500 fill-current" />
              ) : (
                <Star className="w-4 h-4 text-gray-300 hover:text-yellow-400" />
              )}
            </Button>
            <div className="flex flex-col">
              <Link
                href={hasPermission('can_view_charts') ? `/charts/${chart.id}` : '#'}
                className="font-medium text-lg text-gray-900 hover:text-teal-700 hover:underline"
              >
                {chart.title}
              </Link>
            </div>
          </div>
        </TableCell>

        {/* Data Source Column */}
        <TableCell className="py-4">
          <div className="flex items-center gap-2">
            <div className="text-base text-gray-700">{dataSource}</div>
          </div>
        </TableCell>

        {/* Chart Type Column */}
        <TableCell className="py-4">
          <div className="flex justify-center">
            <TooltipProvider>
              <Tooltip>
                <TooltipTrigger asChild>
                  <div
                    className="w-10 h-10 rounded-lg flex items-center justify-center flex-shrink-0 cursor-default"
                    style={{ backgroundColor: typeColors.bgColor }}
                  >
                    <IconComponent className="w-6 h-6" style={{ color: typeColors.color }} />
                  </div>
                </TooltipTrigger>
                <TooltipContent side="top" className="bg-gray-900 text-white border-gray-700">
                  <p className="text-sm capitalize">{chart.chart_type} Chart</p>
                </TooltipContent>
              </Tooltip>
            </TooltipProvider>
          </div>
        </TableCell>

        {/* Last Modified Column */}
        <TableCell className="py-4 text-base text-gray-600">
          {chart.updated_at
            ? formatDistanceToNow(new Date(chart.updated_at), { addSuffix: true })
            : 'Unknown'}
        </TableCell>

        {/* Actions Column */}
        <TableCell className="py-4">
          <div className="flex items-center gap-2">
            {hasPermission('can_edit_charts') && (
              <Link href={`/charts/${chart.id}/edit`}>
                <Button variant="ghost" size="icon" className="h-8 w-8 p-0 hover:bg-gray-100">
                  <Edit className="w-4 h-4 text-gray-600" />
                </Button>
              </Link>
            )}
            <DropdownMenu>
              <DropdownMenuTrigger asChild>
                <Button variant="ghost" size="icon" className="h-8 w-8 p-0 hover:bg-gray-100">
                  <MoreVertical className="w-4 h-4 text-gray-600" />
                </Button>
              </DropdownMenuTrigger>
              <DropdownMenuContent align="end" className="w-48">
                <DropdownMenuItem onClick={enterSelectionMode} className="cursor-pointer">
                  <CheckSquare className="w-4 h-4 mr-2" />
                  Select
                </DropdownMenuItem>
                {hasPermission('can_create_charts') && (
                  <>
                    <DropdownMenuSeparator />
                    <DropdownMenuItem
                      onClick={() => handleDuplicateChart(chart.id, chart.title)}
                      className="cursor-pointer"
                      disabled={isDuplicating === chart.id}
                    >
                      {isDuplicating === chart.id ? (
                        <div className="w-4 h-4 mr-2 border-2 border-gray-400 border-t-transparent rounded-full animate-spin" />
                      ) : (
                        <Copy className="w-4 h-4 mr-2" />
                      )}
                      Duplicate
                    </DropdownMenuItem>
                  </>
                )}
                {hasPermission('can_view_charts') && (
                  <ChartExportDropdownForList
                    chartId={chart.id}
                    chartTitle={chart.title}
                    chartType={chart.chart_type}
                  />
                )}
                {hasPermission('can_delete_charts') && (
                  <>
                    <DropdownMenuSeparator />
                    <ChartDeleteDialog
                      chartId={chart.id}
                      chartTitle={chart.title}
                      onConfirm={() => handleDeleteChart(chart.id, chart.title)}
                      isDeleting={isDeleting === chart.id}
                    >
                      <DropdownMenuItem
                        className="cursor-pointer text-destructive focus:text-destructive"
                        onSelect={(e) => e.preventDefault()}
                      >
                        <Trash className="w-4 h-4 mr-2" />
                        Delete
                      </DropdownMenuItem>
                    </ChartDeleteDialog>
                  </>
                )}
              </DropdownMenuContent>
            </DropdownMenu>
          </div>
        </TableCell>
      </TableRow>
    );
  };

  // Calculate pagination for filtered results
  const startIndex = (currentPage - 1) * pageSize;
  const endIndex = startIndex + pageSize;
  const paginatedCharts = filteredAndSortedCharts.slice(startIndex, endIndex);
  const total = filteredAndSortedCharts.length;
  const totalPages = Math.ceil(filteredAndSortedCharts.length / pageSize);

  // Render chart card (grid view)
  const renderChartCard = (chart: Chart) => {
    const IconComponent = chartIcons[chart.chart_type as keyof typeof chartIcons] || BarChart2;
    const typeColors = getChartTypeColor(chart.chart_type as ChartType);

    return (
      <Card
        id={`chart-card-${chart.id}`}
        key={chart.id}
        className={cn(
          'transition-all duration-200 hover:shadow-lg hover:shadow-gray-200/50 hover:-translate-y-0.5 h-full relative group bg-white border-gray-200/60',
          isSelectionMode && selectedCharts.has(chart.id) && 'ring-2 ring-blue-500 bg-blue-50'
        )}
      >
        {/* Checkbox for selection mode */}
        {isSelectionMode && (
          <div className="absolute top-2 left-2 z-10">
            <button
              onClick={() => toggleChartSelection(chart.id)}
              className="p-1 bg-white rounded border border-gray-300 hover:bg-gray-50"
            >
              {selectedCharts.has(chart.id) ? (
                <CheckSquare className="w-4 h-4 text-blue-600" />
              ) : (
                <Square className="w-4 h-4 text-gray-400" />
              )}
            </button>
          </div>
        )}

        {/* Action Menu - only render if user has any chart permissions */}
        {(hasPermission('can_create_charts') ||
          hasPermission('can_edit_charts') ||
          hasPermission('can_delete_charts') ||
          hasPermission('can_view_charts')) && (
          <div
            className={cn('absolute top-2 right-2 z-10 flex gap-1', isSelectionMode && 'hidden')}
          >
            {/* Edit Button */}
            {hasPermission('can_edit_charts') && (
              <Link href={`/charts/${chart.id}/edit`}>
                <Button
                  variant="outline"
                  size="icon"
                  className="h-8 w-8 bg-white shadow-md hover:bg-gray-50 border-gray-200"
                >
                  <Edit className="w-4 h-4 text-gray-700" />
                </Button>
              </Link>
            )}

            {/* More Actions Menu */}
            <DropdownMenu>
              <DropdownMenuTrigger asChild>
                <Button
                  variant="outline"
                  size="icon"
                  className="h-8 w-8 bg-white shadow-md hover:bg-gray-50 border-gray-200"
                >
                  <MoreVertical className="w-4 h-4 text-gray-700" />
                </Button>
              </DropdownMenuTrigger>
              <DropdownMenuContent align="end" className="w-48">
                <DropdownMenuItem onClick={enterSelectionMode} className="cursor-pointer">
                  <CheckSquare className="w-4 h-4 mr-2" />
                  Select
                </DropdownMenuItem>
                {hasPermission('can_create_charts') && (
                  <>
                    <DropdownMenuSeparator />
                    <DropdownMenuItem
                      onClick={() => handleDuplicateChart(chart.id, chart.title)}
                      className="cursor-pointer"
                      disabled={isDuplicating === chart.id}
                    >
                      {isDuplicating === chart.id ? (
                        <div className="w-4 h-4 mr-2 border-2 border-gray-400 border-t-transparent rounded-full animate-spin" />
                      ) : (
                        <Copy className="w-4 h-4 mr-2" />
                      )}
                      Duplicate
                    </DropdownMenuItem>
                  </>
                )}
                {hasPermission('can_view_charts') && (
                  <ChartExportDropdownForList
                    chartId={chart.id}
                    chartTitle={chart.title}
                    chartType={chart.chart_type}
                  />
                )}
                {hasPermission('can_delete_charts') && (
                  <>
                    <DropdownMenuSeparator />
                    <ChartDeleteDialog
                      chartId={chart.id}
                      chartTitle={chart.title}
                      onConfirm={() => handleDeleteChart(chart.id, chart.title)}
                      isDeleting={isDeleting === chart.id}
                    >
                      <DropdownMenuItem
                        className="cursor-pointer text-destructive focus:text-destructive"
                        onSelect={(e) => e.preventDefault()}
                      >
                        <Trash className="w-4 h-4 mr-2" />
                        Delete
                      </DropdownMenuItem>
                    </ChartDeleteDialog>
                  </>
                )}
              </DropdownMenuContent>
            </DropdownMenu>
          </div>
        )}

        {/* Clickable content area */}
        <Link
          href={isSelectionMode || !hasPermission('can_view_charts') ? '#' : `/charts/${chart.id}`}
        >
          <div
            className={cn(!isSelectionMode && 'cursor-pointer')}
            onClick={
              isSelectionMode
                ? (e) => {
                    e.preventDefault();
                    toggleChartSelection(chart.id);
                  }
                : undefined
            }
          >
            {/* Modern Chart Preview Area */}
            <div className="relative h-40 bg-gradient-to-br from-gray-50 to-gray-100 overflow-hidden group-hover:from-gray-100 group-hover:to-gray-150 transition-colors duration-200">
              {/* Large Chart Icon */}
              <div className="flex items-center justify-center h-full p-6">
                <div
                  className="rounded-xl flex items-center justify-center w-28 h-28 shadow-sm border border-white/50"
                  style={{ backgroundColor: typeColors.bgColor }}
                >
                  <IconComponent className="w-18 h-18" style={{ color: typeColors.color }} />
                </div>
              </div>
            </div>

            {/* Content Area */}
            <div className="p-4 space-y-2">
              {/* Title */}
              <div className="space-y-1">
                <CardTitle className="text-sm font-medium line-clamp-2 leading-tight">
                  {chart.title}
                </CardTitle>
                {/* Data Source Info */}
                <div className="text-xs text-gray-600">
                  <div className="flex items-center gap-1">
                    <span className="font-medium">Data Source:</span>
                    <span className="truncate">
                      {chart.schema_name}.{chart.table_name}
                    </span>
                  </div>
                </div>
                <div className="text-xs text-gray-500">
                  Modified {formatDistanceToNow(new Date(chart.updated_at), { addSuffix: true })}
                </div>
              </div>
            </div>
          </div>
        </Link>
      </Card>
    );
  };

  // Render chart list (list view)
  const renderChartList = (chart: Chart) => {
    const IconComponent = chartIcons[chart.chart_type as keyof typeof chartIcons] || BarChart2;
    const typeColors = getChartTypeColor(chart.chart_type as ChartType);

    return (
      <Card
        id={`chart-list-${chart.id}`}
        key={chart.id}
        className={cn(
          'transition-all duration-200 hover:shadow-sm hover:bg-[#0066FF]/3',
          isSelectionMode && selectedCharts.has(chart.id) && 'ring-2 ring-blue-500 bg-blue-50'
        )}
      >
        <CardContent className="p-4">
          <div className="flex items-center justify-between">
            {/* Checkbox for selection mode */}
            {isSelectionMode && (
              <div className="mr-4">
                <button
                  onClick={() => toggleChartSelection(chart.id)}
                  className="p-1 hover:bg-gray-100 rounded"
                >
                  {selectedCharts.has(chart.id) ? (
                    <CheckSquare className="w-5 h-5 text-blue-600" />
                  ) : (
                    <Square className="w-5 h-5 text-gray-400" />
                  )}
                </button>
              </div>
            )}

            {/* Clickable main content */}
            <Link
              href={
                isSelectionMode || !hasPermission('can_view_charts') ? '#' : `/charts/${chart.id}`
              }
              className={cn(
                'flex items-center gap-4 flex-1',
                !isSelectionMode && hasPermission('can_view_charts') && 'cursor-pointer'
              )}
              onClick={
                isSelectionMode
                  ? (e) => {
                      e.preventDefault();
                      toggleChartSelection(chart.id);
                    }
                  : undefined
              }
            >
              <div
                className="w-16 h-16 rounded-lg flex items-center justify-center flex-shrink-0"
                style={{ backgroundColor: typeColors.bgColor }}
              >
                <IconComponent className="w-8 h-8" style={{ color: typeColors.color }} />
              </div>

              <div className="flex-1 min-w-0">
                <div className="space-y-1">
                  <h3 className="font-medium truncate">{chart.title}</h3>
                  {/* Data Source Info */}
                  <div className="text-xs text-gray-600 space-y-1">
                    <div className="flex items-center gap-1">
                      <span className="font-medium min-w-0">Data Source:</span>
                      <span className="truncate">
                        {chart.schema_name}.{chart.table_name}
                      </span>
                    </div>
                  </div>
                  <div className="text-xs text-gray-500">
                    Modified {formatDistanceToNow(new Date(chart.updated_at), { addSuffix: true })}
                  </div>
                </div>
              </div>
            </Link>

            {/* Action Menu */}
            {!isSelectionMode && (
              <div className="flex items-center gap-2 ml-4">
                {/* Edit Button */}
                {hasPermission('can_edit_charts') && (
                  <Link href={`/charts/${chart.id}/edit`}>
                    <Button
                      variant="outline"
                      size="icon"
                      className="h-9 w-9 border-gray-300 hover:bg-gray-50 hover:border-gray-400"
                    >
                      <Edit className="w-4 h-4 text-gray-700" />
                    </Button>
                  </Link>
                )}

                {/* More Actions Menu */}
                <DropdownMenu>
                  <DropdownMenuTrigger asChild>
                    <Button
                      variant="outline"
                      size="icon"
                      className="h-9 w-9 border-gray-300 hover:bg-gray-50 hover:border-gray-400"
                    >
                      <MoreVertical className="w-4 h-4 text-gray-700" />
                    </Button>
                  </DropdownMenuTrigger>
                  <DropdownMenuContent align="end" className="w-48">
                    <DropdownMenuItem onClick={enterSelectionMode} className="cursor-pointer">
                      <CheckSquare className="w-4 h-4 mr-2" />
                      Select
                    </DropdownMenuItem>
                    {hasPermission('can_create_charts') && (
                      <>
                        <DropdownMenuSeparator />
                        <DropdownMenuItem
                          onClick={() => handleDuplicateChart(chart.id, chart.title)}
                          className="cursor-pointer"
                          disabled={isDuplicating === chart.id}
                        >
                          {isDuplicating === chart.id ? (
                            <div className="w-4 h-4 mr-2 border-2 border-gray-400 border-t-transparent rounded-full animate-spin" />
                          ) : (
                            <Copy className="w-4 h-4 mr-2" />
                          )}
                          Duplicate
                        </DropdownMenuItem>
                      </>
                    )}
                    {hasPermission('can_view_charts') && (
                      <ChartExportDropdownForList
                        chartId={chart.id}
                        chartTitle={chart.title}
                        chartType={chart.chart_type}
                      />
                    )}
                    {hasPermission('can_delete_charts') && (
                      <>
                        <DropdownMenuSeparator />
                        <ChartDeleteDialog
                          chartId={chart.id}
                          chartTitle={chart.title}
                          onConfirm={() => handleDeleteChart(chart.id, chart.title)}
                          isDeleting={isDeleting === chart.id}
                        >
                          <DropdownMenuItem
                            className="cursor-pointer text-destructive focus:text-destructive"
                            onSelect={(e) => e.preventDefault()}
                          >
                            <Trash className="w-4 h-4 mr-2" />
                            Delete
                          </DropdownMenuItem>
                        </ChartDeleteDialog>
                      </>
                    )}
                  </DropdownMenuContent>
                </DropdownMenu>
              </div>
            )}
          </div>
        </CardContent>
      </Card>
    );
  };

  if (isError) {
    return (
      <div className="flex flex-col items-center justify-center h-64 gap-4">
        <AlertCircle className="w-12 h-12 text-destructive" />
        <p className="text-muted-foreground">Failed to load charts</p>
        <Button variant="outline" onClick={() => window.location.reload()}>
          Retry
        </Button>
      </div>
    );
  }

  return (
    <div id="charts-list-container" className="h-full flex flex-col">
      {/* Fixed Header */}
      <div id="charts-header" className="flex-shrink-0 border-b bg-background">
        {/* Title Section */}
        <div id="charts-title-section" className="flex items-center justify-between mb-6 p-6 pb-0">
          <div id="charts-title-wrapper">
            <h1 id="charts-page-title" className="text-3xl font-bold">
              Charts
            </h1>
            <p id="charts-page-description" className="text-muted-foreground mt-1">
              Create And Manage Your Visualizations
            </p>
          </div>

          {hasPermission('can_create_charts') && (
            <Link id="charts-create-link" href="/charts/new">
              <Button
                id="charts-create-button"
                variant="ghost"
                className="text-white hover:opacity-90 shadow-xs"
                style={{ backgroundColor: '#06887b' }}
              >
                <Plus id="charts-create-icon" className="w-4 h-4 mr-2" />
                CREATE CHART
              </Button>
            </Link>
          )}
        </div>

        {/* Selection Bar */}
        {isSelectionMode && (
          <div
            id="charts-selection-bar"
            className="bg-blue-50 border border-blue-200 rounded-lg p-4 flex items-center justify-between"
          >
            <div id="charts-selection-controls" className="flex items-center gap-4">
              <div id="charts-selection-info" className="flex items-center gap-2">
                <button
                  id="charts-exit-selection-button"
                  onClick={exitSelectionMode}
                  className="p-1 hover:bg-blue-100 rounded"
                  title="Exit selection mode"
                >
                  <X id="charts-exit-selection-icon" className="w-4 h-4 text-blue-600" />
                </button>
                <span className="text-sm font-medium text-blue-900">
                  {selectedCharts.size} of {filteredAndSortedCharts.length} charts selected
                </span>
              </div>

              <div className="flex gap-2">
                <Button
                  variant="outline"
                  size="sm"
                  onClick={selectAllCharts}
                  disabled={selectedCharts.size === filteredAndSortedCharts.length}
                >
                  Select All
                </Button>
                <Button
                  variant="outline"
                  size="sm"
                  onClick={deselectAllCharts}
                  disabled={selectedCharts.size === 0}
                >
                  Deselect All
                </Button>
              </div>
            </div>

            {hasPermission('can_delete_charts') && (
              <Button
                variant="destructive"
                size="sm"
                onClick={handleBulkDelete}
                disabled={selectedCharts.size === 0 || isBulkDeleting}
              >
                {isBulkDeleting ? (
                  <div className="w-4 h-4 border-2 border-white border-t-transparent rounded-full animate-spin mr-2" />
                ) : (
                  <Trash className="w-4 h-4 mr-2" />
                )}
                Delete {selectedCharts.size > 0 ? `(${selectedCharts.size})` : ''}
              </Button>
            )}
          </div>
        )}

        {/* Filter Summary - Only shows when filters are active to save space */}
        {getActiveFilterCount() > 0 && (
          <div id="charts-filters-section" className="flex items-center gap-2 px-6 pb-0">
            <span className="text-sm text-gray-600">
              {getActiveFilterCount()} filter{getActiveFilterCount() > 1 ? 's' : ''} active
            </span>
            <Button
              variant="ghost"
              size="sm"
              onClick={clearAllFilters}
              className="h-8 px-2 text-xs text-gray-500 hover:text-gray-700"
            >
              <X className="w-3 h-3 mr-1" />
              Clear all
            </Button>
          </div>
        )}
      </div>

      {/* Scrollable Content - Only the charts list scrolls */}
      <div id="charts-content-wrapper" className="flex-1 overflow-hidden px-6">
        <div id="charts-scrollable-content" className="h-full overflow-y-auto">
          {isLoading ? (
            <div className="py-6">
              <div className="border rounded-lg bg-white">
                <TableComponent>
                  <TableHeader>
                    <TableRow className="bg-gray-50">
                      <TableHead className="w-[35%]">
                        <div className="flex items-center gap-2">
                          <Skeleton className="h-4 w-16" />
                          <Skeleton className="h-4 w-4" />
                        </div>
                      </TableHead>
                      <TableHead className="w-[30%]">
                        <div className="flex items-center gap-2">
                          <Skeleton className="h-4 w-20" />
                          <Skeleton className="h-4 w-4" />
                        </div>
                      </TableHead>
                      <TableHead className="w-[10%]">
                        <div className="flex items-center gap-2">
                          <Skeleton className="h-4 w-12" />
                          <Skeleton className="h-4 w-4" />
                        </div>
                      </TableHead>
                      <TableHead className="w-[20%]">
                        <div className="flex items-center gap-2">
                          <Skeleton className="h-4 w-20" />
                          <Skeleton className="h-4 w-4" />
                        </div>
                      </TableHead>
                      <TableHead className="w-[5%]">
                        <Skeleton className="h-4 w-16" />
                      </TableHead>
                    </TableRow>
                  </TableHeader>
                  <TableBody>
                    {[...Array(8)].map((_, i) => (
                      <TableRow key={i}>
                        <TableCell className="py-4">
                          <div className="flex items-center gap-3">
                            <Skeleton className="h-8 w-8 rounded" />
                            <Skeleton className="h-4 w-32" />
                          </div>
                        </TableCell>
                        <TableCell>
                          <Skeleton className="h-4 w-24" />
                        </TableCell>
                        <TableCell>
                          <div className="flex justify-center">
                            <Skeleton className="h-10 w-10 rounded-lg" />
                          </div>
                        </TableCell>
                        <TableCell>
                          <Skeleton className="h-4 w-20" />
                        </TableCell>
                        <TableCell>
                          <div className="flex items-center gap-2">
                            <Skeleton className="h-8 w-8" />
                            <Skeleton className="h-8 w-8" />
                          </div>
                        </TableCell>
                      </TableRow>
                    ))}
                  </TableBody>
                </TableComponent>
              </div>
            </div>
          ) : paginatedCharts.length > 0 ? (
            <div className="py-6">
              <div className="border rounded-lg bg-white">
                <TableComponent>
                  <TableHeader>
                    <TableRow className="bg-gray-50">
                      <TableHead className="w-[35%]">
                        <div className="flex items-center gap-2">
                          <Button
                            variant="ghost"
                            className="h-auto p-0 font-medium text-base hover:bg-transparent flex-1"
                            onClick={() => handleSort('title')}
                          >
                            <div className="flex items-center gap-2">
                              Name
                              {renderSortIcon('title')}
                            </div>
                          </Button>
                          <Popover
                            open={openFilters.name}
                            onOpenChange={(open) =>
                              setOpenFilters((prev) => ({ ...prev, name: open }))
                            }
                          >
                            <PopoverTrigger asChild>
                              <Button
                                variant="ghost"
                                size="icon"
                                className="h-6 w-6 p-0 hover:bg-gray-100"
                              >
                                {renderFilterIcon('name')}
                              </Button>
                            </PopoverTrigger>
                            {renderNameFilter()}
                          </Popover>
                        </div>
                      </TableHead>
                      <TableHead className="w-[30%]">
                        <div className="flex items-center gap-2">
                          <Button
                            variant="ghost"
                            className="h-auto p-0 font-medium text-base hover:bg-transparent flex-1"
                            onClick={() => handleSort('data_source')}
                          >
                            <div className="flex items-center gap-2">
                              Data Source
                              {renderSortIcon('data_source')}
                            </div>
                          </Button>
                          <Popover
                            open={openFilters.dataSource}
                            onOpenChange={(open) =>
                              setOpenFilters((prev) => ({ ...prev, dataSource: open }))
                            }
                          >
                            <PopoverTrigger asChild>
                              <Button
                                variant="ghost"
                                size="icon"
                                className="h-6 w-6 p-0 hover:bg-gray-100"
                              >
                                {renderFilterIcon('dataSource')}
                              </Button>
                            </PopoverTrigger>
                            {renderDataSourceFilter()}
                          </Popover>
                        </div>
                      </TableHead>
                      <TableHead className="w-[10%]">
                        <div className="flex items-center gap-2">
                          <Button
                            variant="ghost"
                            className="h-auto p-0 font-medium text-base hover:bg-transparent flex-1"
                            onClick={() => handleSort('chart_type')}
                          >
                            <div className="flex items-center gap-2">
                              Type
                              {renderSortIcon('chart_type')}
                            </div>
                          </Button>
                          <Popover
                            open={openFilters.chartType}
                            onOpenChange={(open) =>
                              setOpenFilters((prev) => ({ ...prev, chartType: open }))
                            }
                          >
                            <PopoverTrigger asChild>
                              <Button
                                variant="ghost"
                                size="icon"
                                className="h-6 w-6 p-0 hover:bg-gray-100"
                              >
                                {renderFilterIcon('chartType')}
                              </Button>
                            </PopoverTrigger>
                            {renderChartTypeFilter()}
                          </Popover>
                        </div>
                      </TableHead>
                      <TableHead className="w-[20%]">
                        <div className="flex items-center gap-2">
                          <Button
                            variant="ghost"
                            className="h-auto p-0 font-medium text-base hover:bg-transparent flex-1"
                            onClick={() => handleSort('updated_at')}
                          >
                            <div className="flex items-center gap-2">
                              Last Modified
                              {renderSortIcon('updated_at')}
                            </div>
                          </Button>
                          <Popover
                            open={openFilters.date}
                            onOpenChange={(open) =>
                              setOpenFilters((prev) => ({ ...prev, date: open }))
                            }
                          >
                            <PopoverTrigger asChild>
                              <Button
                                variant="ghost"
                                size="icon"
                                className="h-6 w-6 p-0 hover:bg-gray-100"
                              >
                                {renderFilterIcon('date')}
                              </Button>
                            </PopoverTrigger>
                            {renderDateFilter()}
                          </Popover>
                        </div>
                      </TableHead>
                      <TableHead className="w-[5%] font-medium text-base">Actions</TableHead>
                    </TableRow>
                  </TableHeader>
                  <TableBody>
                    {paginatedCharts.map((chart) => renderChartTableRow(chart))}
                  </TableBody>
                </TableComponent>
              </div>
            </div>
          ) : (
            <div
              id="charts-empty-state"
              className="flex flex-col items-center justify-center h-full gap-4"
            >
              <BarChart2 id="charts-empty-icon" className="w-12 h-12 text-muted-foreground" />
              <p id="charts-empty-text" className="text-muted-foreground">
                {getActiveFilterCount() > 0 ? 'No charts found' : 'No charts yet'}
              </p>
              {hasPermission('can_create_charts') && (
                <Link id="charts-empty-create-link" href="/charts/new">
                  <Button
                    id="charts-empty-create-button"
                    variant="ghost"
                    className="text-white hover:opacity-90 shadow-xs"
                    style={{ backgroundColor: '#06887b' }}
                  >
                    <Plus id="charts-empty-create-icon" className="w-4 h-4 mr-2" />
                    CREATE YOUR FIRST CHART
                  </Button>
                </Link>
              )}
            </div>
          )}
        </div>
      </div>

      {/* Lightweight Modern Pagination */}
<<<<<<< HEAD
      {total > 0 && (
        <div
          id="charts-pagination-footer"
          className="flex-shrink-0 border-t border-gray-100 bg-gray-50/30 py-3 px-6"
        >
          <div id="charts-pagination-wrapper" className="flex items-center justify-between">
            {/* Left: Compact Item Count */}
            <div id="charts-pagination-info" className="text-sm text-gray-600">
              {(currentPage - 1) * pageSize + 1}–{Math.min(currentPage * pageSize, total)} of{' '}
              {total}
            </div>
=======
      <div
        id="charts-pagination-footer"
        className="flex-shrink-0 border-t border-gray-100 bg-gray-50/30 py-3 px-6"
      >
        <div id="charts-pagination-wrapper" className="flex items-center justify-between">
          {/* Left: Compact Item Count */}
          <div id="charts-pagination-info" className="text-sm text-gray-600">
            {total === 0
              ? '0–0 of 0'
              : `${(currentPage - 1) * pageSize + 1}–${Math.min(currentPage * pageSize, total)} of ${total}`}
          </div>
>>>>>>> 1ce2ca59

          {/* Right: Streamlined Controls */}
          <div id="charts-pagination-controls" className="flex items-center gap-4">
            {/* Compact Page Size Selector */}
            <div id="charts-page-size-wrapper" className="flex items-center gap-2">
              <span id="charts-page-size-label" className="text-sm text-gray-500">
                Show
              </span>
              <Select
                id="charts-page-size-select"
                value={pageSize.toString()}
                onValueChange={(value) => {
                  setPageSize(parseInt(value));
                  setCurrentPage(1); // Reset to first page when page size changes
                }}
              >
                <SelectTrigger
                  id="charts-page-size-trigger"
                  className="h-7 text-sm border-gray-200 bg-white"
                  style={{ width: '70px' }}
                >
                  <SelectValue id="charts-page-size-value" />
                </SelectTrigger>
                <SelectContent id="charts-page-size-content">
                  <SelectItem id="charts-page-size-10" value="10">
                    10
                  </SelectItem>
                  <SelectItem id="charts-page-size-20" value="20">
                    20
                  </SelectItem>
                  <SelectItem id="charts-page-size-50" value="50">
                    50
                  </SelectItem>
                  <SelectItem id="charts-page-size-100" value="100">
                    100
                  </SelectItem>
                </SelectContent>
              </Select>
            </div>

            {/* Simplified Navigation */}
            <div className="flex items-center gap-1">
              <Button
                id="charts-prev-page-button"
                variant="ghost"
                size="sm"
                onClick={() => setCurrentPage(currentPage - 1)}
                disabled={currentPage === 1}
                className="h-7 px-2 hover:bg-gray-100 disabled:opacity-50"
              >
                <ChevronLeft id="charts-prev-icon" className="h-4 w-4" />
              </Button>

              <span id="charts-page-info" className="text-sm text-gray-600 px-3 py-1">
                {currentPage} of {totalPages}
              </span>

              <Button
                id="charts-next-page-button"
                variant="ghost"
                size="sm"
                onClick={() => setCurrentPage(currentPage + 1)}
                disabled={currentPage >= totalPages}
                className="h-7 px-2 hover:bg-gray-100 disabled:opacity-50"
              >
                <ChevronRight id="charts-next-icon" className="h-4 w-4" />
              </Button>
            </div>
          </div>
        </div>
      </div>
      <DialogComponent />
    </div>
  );
}<|MERGE_RESOLUTION|>--- conflicted
+++ resolved
@@ -1686,19 +1686,6 @@
       </div>
 
       {/* Lightweight Modern Pagination */}
-<<<<<<< HEAD
-      {total > 0 && (
-        <div
-          id="charts-pagination-footer"
-          className="flex-shrink-0 border-t border-gray-100 bg-gray-50/30 py-3 px-6"
-        >
-          <div id="charts-pagination-wrapper" className="flex items-center justify-between">
-            {/* Left: Compact Item Count */}
-            <div id="charts-pagination-info" className="text-sm text-gray-600">
-              {(currentPage - 1) * pageSize + 1}–{Math.min(currentPage * pageSize, total)} of{' '}
-              {total}
-            </div>
-=======
       <div
         id="charts-pagination-footer"
         className="flex-shrink-0 border-t border-gray-100 bg-gray-50/30 py-3 px-6"
@@ -1710,7 +1697,6 @@
               ? '0–0 of 0'
               : `${(currentPage - 1) * pageSize + 1}–${Math.min(currentPage * pageSize, total)} of ${total}`}
           </div>
->>>>>>> 1ce2ca59
 
           {/* Right: Streamlined Controls */}
           <div id="charts-pagination-controls" className="flex items-center gap-4">
