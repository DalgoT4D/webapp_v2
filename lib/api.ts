--- conflicted
+++ resolved
@@ -263,7 +263,6 @@
   return apiFetch(path, { ...options, method: 'DELETE' });
 }
 
-<<<<<<< HEAD
 // Helper for POST requests that return binary data
 export async function apiPostBinary(path: string, body: any, options: RequestInit = {}) {
   const url = path.startsWith('http') ? path : `${API_BASE_URL}${path}`;
@@ -284,13 +283,4 @@
   }
 
   return response.blob();
-}
-=======
-// Export unified API object for convenience
-export const api = {
-  get: <T = any>(path: string) => apiFetch(path) as Promise<T>,
-  post: <T = any>(path: string, body: any) => apiPost(path, body) as Promise<T>,
-  put: <T = any>(path: string, body: any) => apiPut(path, body) as Promise<T>,
-  delete: (path: string) => apiDelete(path),
-};
->>>>>>> c44a70ef
+}