# CLAUDE.md

This file provides guidance to Claude Code (claude.ai/code) when working with code in this repository.

## Project Overview

webapp_v2 is the current frontend for Dalgo, a data intelligence platform for NGOs. Built with Next.js 15 (App Router) and React 19, it provides dashboard building, data visualization, and analytics capabilities.

## Development Commands

```bash
npm run dev              # Start dev server (port 3001, Turbopack)
npm run build            # Production build
npm run lint             # ESLint
npm run format:write     # Prettier format and auto-stage

# Testing
<<<<<<< HEAD
npm run test             # Run Jest tests
npm run test -- path/to/file.test.tsx  # Run specific test
npm run test:watch       # Watch mode
npm run test:coverage    # Coverage report
=======
npm run test                   # Run Jest unit tests
npm run test:watch             # Run tests in watch mode
npm run test:coverage          # Generate coverage report
npm run test:ci                # Run tests in CI mode with coverage

# Code Quality
npm run lint                   # Run ESLint linting
npm run format:check           # Check code formatting with Prettier
npm run format:write           # Format code and auto-stage changes
>>>>>>> 48f071be
```

## Architecture

### State Management

<<<<<<< HEAD
- **Zustand** (`stores/authStore.ts`): Global auth state, organization context, user data
- **SWR** (`hooks/api/`): Server state with automatic caching and revalidation
- **React Hook Form**: Complex form handling
=======
- **Framework**: Next.js 15 with App Router and React 19
- **Language**: TypeScript (with relaxed strictness)
- **Styling**: Tailwind CSS v4 with utility-first approach
- **State Management**: Zustand for global state, SWR for server state
- **UI Components**: Radix UI headless components with custom styling
- **Charts**: Multi-library approach (ECharts, Nivo, Recharts)
- **Forms**: React Hook Form with validation
- **Testing**: Jest + React Testing Library
- **Development**: Turbopack for fast builds, Husky for Git hooks
>>>>>>> 48f071be

### API Layer

All API calls go through `lib/api.ts` which handles:
- Automatic cookie-based authentication
- Token refresh with retry logic (401 → refresh → retry)
- Organization context via `x-dalgo-org` header
- Auth redirect (except for `/share/dashboard/` and `/public/dashboard/` routes)

```typescript
import { apiGet, apiPost, apiPut, apiDelete } from '@/lib/api';
```

### SWR Hooks Pattern

API hooks in `hooks/api/` follow this pattern:
```typescript
export function useCharts(params?: UseChartsParams) {
  const { data, error, mutate } = useSWR<ChartListResponse>(url, apiGet);
  return {
    data: data?.data || [],
    isLoading: !error && !data,
    isError: error,
    mutate,
  };
}
```

### UI Components

- `components/ui/`: Radix UI-based primitives (Button, Dialog, Select, etc.)
- `components/charts/`: Chart builder, configuration, and rendering components
- `components/dashboard/`: Dashboard builder with drag-and-drop grid layout

### Chart System

Multiple charting libraries for different needs:
- **ECharts** (`echarts-for-react`): Complex interactive charts
- **Recharts**: Simple composable charts
- Chart configuration stored in `extra_config` and `render_config` fields

### Dashboard Builder

- Grid-based layout using `react-grid-layout`
- Drag-and-drop with `@dnd-kit`
- Components: `dashboard-builder-v2.tsx`, `chart-element-v2.tsx`, `filter-element.tsx`

## Key Patterns

### Path Aliases

```typescript
import { Button } from '@/components/ui/button';
import { useCharts } from '@/hooks/api/useCharts';
import { apiGet } from '@/lib/api';
```

<<<<<<< HEAD
### Client Components

Use `'use client'` directive for components that need browser APIs, hooks, or interactivity.

### Test File Locations

Tests can be placed in:
- `__tests__/` at root level
- `components/**/__tests__/`
- `hooks/**/__tests__/`
- `lib/**/__tests__/`

## Environment Variables

- `NEXT_PUBLIC_BACKEND_URL`: Django API URL (default: `http://localhost:8002`)

## Build Notes

- TypeScript and ESLint errors are ignored during build (`next.config.ts`)
- Coverage thresholds set to 1% minimum
- Node.js >= 18.17.0 required
=======
#### 4. **Data Visualization Architecture**
- **Multi-Library Strategy**: ECharts for complex charts, Nivo for statistical, Recharts for simple
- **Unified Interface**: Common wrapper components for consistent API
- **Dynamic Chart Types**: Runtime configuration for different visualization types
- **Dashboard Builder**: Drag-and-drop dashboard creation with grid layout

#### 5. **Error Handling & UX**
- **Error Boundaries**: React error boundaries for graceful failure handling  
- **Toast Notifications**: Sonner for user feedback
- **Loading States**: Built into SWR hooks and components
- **Auth Redirects**: Automatic redirect to login on auth failure (except public routes)

### Important Configuration Details

#### Build & Development
- **TypeScript**: Configured with `strict: false` but selective strict options enabled
- **Build Errors Ignored**: Both TypeScript and ESLint errors ignored during build
- **Coverage Thresholds**: Set to minimal 1% for all metrics
- **Path Aliases**: `@/*` maps to project root for clean imports

#### Testing Setup
- **Jest Configuration**: Custom setup with module name mapping for path aliases
- **Coverage Collection**: Includes components, app, lib, hooks, and stores directories
- **Component Testing**: React Testing Library with jsdom environment

#### Environment & API
- **Backend URL**: Configurable via `NEXT_PUBLIC_BACKEND_URL` (defaults to localhost:8002)
- **Local Storage**: Used for auth tokens and organization selection
- **CORS**: Handled by backend, frontend makes direct API calls

## Development Patterns to Follow

### Creating New Features
1. **Start with the API hook** in `hooks/api/` using SWR
2. **Build UI components** in appropriate feature directory under `components/`
3. **Create pages** in `app/` directory following App Router conventions
4. **Use existing UI components** from `components/ui/` for consistency

### State Management Guidelines
- Use **Zustand** for global application state that persists across routes
- Use **SWR hooks** for server data that needs caching and revalidation
- Use **React Hook Form** for complex forms with validation
- Use **local useState** for simple component-specific state

### Styling Approach
- **Tailwind-first**: Use utility classes for styling
- **Component variants**: Use CVA for consistent component styling variations
- **Class merging**: Use `cn()` utility (tailwind-merge) for safe class combinations
- **Responsive design**: Mobile-first approach with responsive breakpoints

### API Integration
- **Use centralized API helpers**: `apiGet`, `apiPost`, `apiPut`, `apiDelete` from `lib/api.ts`
- **Handle auth automatically**: API client manages tokens and organization context
- **Error handling**: API errors are thrown as Error objects with meaningful messages
- **Type safety**: Define TypeScript interfaces for API responses

### Chart Implementation
- **Choose appropriate library**: ECharts for complex interactions, Recharts for simple charts
- **Use existing patterns**: Follow established chart component patterns in `components/charts/`
- **Handle data formatting**: Transform API data to chart-compatible formats
- **Export capabilities**: Implement PNG/PDF export using existing utilities

## Key Files & Their Purpose

- `lib/api.ts`: Centralized API client with auth and error handling
- `stores/authStore.ts`: Authentication state management with Zustand
- `app/layout.tsx`: Root layout with SWR provider and client layout wrapper
- `components/ui/`: Radix-based reusable UI component library
- `hooks/api/`: SWR-based hooks for server state management
- `next.config.ts`: Next.js configuration with alias setup and build settings
- `jest.config.ts`: Test configuration with path aliases and coverage settings

## Testing Strategy

### Unit Tests
- Test utility functions and custom hooks in isolation
- Mock API calls using SWR's testing utilities
- Focus on logic and edge cases rather than implementation details

### Component Tests
- Use React Testing Library for user-centric testing
- Test component behavior and user interactions
- Mock complex dependencies like chart libraries

## Common Gotchas

- **TypeScript strict mode disabled**: Be extra careful with type checking
- **Build errors ignored**: Ensure code quality through testing and linting during development
- **Client-side only APIs**: Some browser APIs need `typeof window !== 'undefined'` checks
- **Organization context**: Remember that API calls need organization selection for multi-tenancy
- **Token refresh**: API calls may be delayed due to automatic token refresh attempts
>>>>>>> 48f071be
<|MERGE_RESOLUTION|>--- conflicted
+++ resolved
@@ -15,12 +15,6 @@
 npm run format:write     # Prettier format and auto-stage
 
 # Testing
-<<<<<<< HEAD
-npm run test             # Run Jest tests
-npm run test -- path/to/file.test.tsx  # Run specific test
-npm run test:watch       # Watch mode
-npm run test:coverage    # Coverage report
-=======
 npm run test                   # Run Jest unit tests
 npm run test:watch             # Run tests in watch mode
 npm run test:coverage          # Generate coverage report
@@ -30,18 +24,12 @@
 npm run lint                   # Run ESLint linting
 npm run format:check           # Check code formatting with Prettier
 npm run format:write           # Format code and auto-stage changes
->>>>>>> 48f071be
 ```
 
 ## Architecture
 
-### State Management
-
-<<<<<<< HEAD
-- **Zustand** (`stores/authStore.ts`): Global auth state, organization context, user data
-- **SWR** (`hooks/api/`): Server state with automatic caching and revalidation
-- **React Hook Form**: Complex form handling
-=======
+### Technology Stack
+
 - **Framework**: Next.js 15 with App Router and React 19
 - **Language**: TypeScript (with relaxed strictness)
 - **Styling**: Tailwind CSS v4 with utility-first approach
@@ -51,15 +39,37 @@
 - **Forms**: React Hook Form with validation
 - **Testing**: Jest + React Testing Library
 - **Development**: Turbopack for fast builds, Husky for Git hooks
->>>>>>> 48f071be
-
-### API Layer
-
-All API calls go through `lib/api.ts` which handles:
-- Automatic cookie-based authentication
-- Token refresh with retry logic (401 → refresh → retry)
-- Organization context via `x-dalgo-org` header
-- Auth redirect (except for `/share/dashboard/` and `/public/dashboard/` routes)
+
+### Directory Structure
+
+```
+webapp_v2/
+├── app/                      # Next.js App Router pages
+│   ├── charts/              # Chart management and builder
+│   ├── dashboards/          # Dashboard CRUD operations  
+│   ├── data/                # Data management features
+│   ├── ingest/              # Data ingestion workflows
+│   ├── orchestrate/         # Orchestration management
+│   └── transform/           # Data transformation tools
+├── components/
+│   ├── ui/                  # Reusable Radix-based UI components
+│   ├── charts/              # Chart-specific components
+│   └── dashboard/           # Dashboard builder components
+├── hooks/
+│   ├── api/                 # SWR-based API hooks
+│   └── [custom hooks]       # Utility hooks (toast, mobile, etc.)
+├── stores/                  # Zustand stores (currently just authStore)
+├── lib/                     # Utilities (API client, SWR config, utils)
+└── constants/               # Application constants
+```
+
+### Key Architectural Patterns
+
+#### 1. **Authentication & API Integration**
+- **Token-based Authentication**: JWT access tokens with refresh token flow
+- **Automatic Token Refresh**: Implemented in `lib/api.ts` with retry logic
+- **Organization Context**: Multi-tenant with `x-dalgo-org` header
+- **Centralized API Client**: All API calls go through `lib/api.ts` with automatic auth injection
 
 ```typescript
 import { apiGet, apiPost, apiPut, apiDelete } from '@/lib/api';
@@ -104,34 +114,16 @@
 ### Path Aliases
 
 ```typescript
-import { Button } from '@/components/ui/button';
-import { useCharts } from '@/hooks/api/useCharts';
-import { apiGet } from '@/lib/api';
-```
-
-<<<<<<< HEAD
-### Client Components
-
-Use `'use client'` directive for components that need browser APIs, hooks, or interactivity.
-
-### Test File Locations
-
-Tests can be placed in:
-- `__tests__/` at root level
-- `components/**/__tests__/`
-- `hooks/**/__tests__/`
-- `lib/**/__tests__/`
-
-## Environment Variables
-
-- `NEXT_PUBLIC_BACKEND_URL`: Django API URL (default: `http://localhost:8002`)
-
-## Build Notes
-
-- TypeScript and ESLint errors are ignored during build (`next.config.ts`)
-- Coverage thresholds set to 1% minimum
-- Node.js >= 18.17.0 required
-=======
+// Typical component pattern
+const MyComponent = ({ variant = 'default', ...props }) => {
+  return (
+    <Button variant={variant} className={cn('custom-styles', className)}>
+      {children}
+    </Button>
+  );
+};
+```
+
 #### 4. **Data Visualization Architecture**
 - **Multi-Library Strategy**: ECharts for complex charts, Nivo for statistical, Recharts for simple
 - **Unified Interface**: Common wrapper components for consistent API
@@ -222,5 +214,4 @@
 - **Build errors ignored**: Ensure code quality through testing and linting during development
 - **Client-side only APIs**: Some browser APIs need `typeof window !== 'undefined'` checks
 - **Organization context**: Remember that API calls need organization selection for multi-tenancy
-- **Token refresh**: API calls may be delayed due to automatic token refresh attempts
->>>>>>> 48f071be
+- **Token refresh**: API calls may be delayed due to automatic token refresh attempts