--- conflicted
+++ resolved
@@ -94,12 +94,6 @@
 
       // Modify config to ensure proper margins for axis titles and axis title styling
       const modifiedConfig = {
-<<<<<<< HEAD
-        ...configWithLegend,
-        // Enhanced data labels styling (preserve pie chart center from configWithLegend)
-        series: Array.isArray(configWithLegend.series)
-          ? configWithLegend.series.map((series: any) => ({
-=======
         ...config,
         // Enhanced legend positioning - respect backend config if provided, otherwise use defaults
         legend: config.legend
@@ -116,7 +110,6 @@
         // Enhanced data labels styling
         series: Array.isArray(config.series)
           ? config.series.map((series) => ({
->>>>>>> 1544c216
               ...series,
               label: {
                 ...series.label,
