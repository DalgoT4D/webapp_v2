--- conflicted
+++ resolved
@@ -6,11 +6,7 @@
 import { Toaster } from 'sonner';
 
 // Define public routes that don't require authentication
-<<<<<<< HEAD
-const publicRoutes = ['/login', '/signup', '/forgot-password', '/resetpassword'];
-=======
 const publicRoutes = ['/login', '/forgot-password', '/reset-password'];
->>>>>>> 2891328b
 
 interface ClientLayoutProps {
   children: React.ReactNode;
