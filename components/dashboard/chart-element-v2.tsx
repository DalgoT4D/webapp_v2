'use client';

import { useEffect, useRef, useMemo, useState } from 'react';
import { toast } from 'sonner';
import { Card, CardContent } from '@/components/ui/card';
import { Button } from '@/components/ui/button';
import { X, AlertCircle, Home, Loader2 } from 'lucide-react';
import { useChart } from '@/hooks/api/useCharts';
import {
  useChartDataPreview,
  useChartDataPreviewTotalRows,
  useMapDataOverlay,
  useGeoJSONData,
  useRegions,
  useRegionGeoJSONs,
  useRawTableData,
  useTableCount,
} from '@/hooks/api/useChart';
import useSWR from 'swr';
import { apiGet } from '@/lib/api';
import { useRouter } from 'next/navigation';
import { ChartTitleEditor } from './chart-title-editor';
import { DataPreview } from '@/components/charts/DataPreview';
import { TableChart } from '@/components/charts/TableChart';
import { MapPreview } from '@/components/charts/map/MapPreview';
import type { ChartTitleConfig } from '@/lib/chart-title-utils';
import {
  resolveDashboardFilters,
  formatAsChartFilters,
  type DashboardFilterConfig,
} from '@/lib/dashboard-filter-utils';
import {
  applyLegendPosition,
  extractLegendPosition,
  isLegendPaginated,
  type LegendPosition,
} from '@/lib/chart-legend-utils';
import type { ChartDataPayload } from '@/types/charts';
import * as echarts from 'echarts/core';
import { BarChart, LineChart, PieChart, GaugeChart, ScatterChart, MapChart } from 'echarts/charts';
import {
  TitleComponent,
  TooltipComponent,
  GridComponent,
  LegendComponent,
  DatasetComponent,
  VisualMapComponent,
  GeoComponent,
} from 'echarts/components';
import { CanvasRenderer } from 'echarts/renderers';

// Register necessary ECharts components
echarts.use([
  BarChart,
  LineChart,
  PieChart,
  GaugeChart,
  ScatterChart,
  MapChart,
  TitleComponent,
  TooltipComponent,
  GridComponent,
  LegendComponent,
  DatasetComponent,
  VisualMapComponent,
  GeoComponent,
  CanvasRenderer,
]);

interface ChartElementV2Props {
  chartId: number;
  config: any & ChartTitleConfig;
  onRemove: () => void;
  onUpdate: (config: any & ChartTitleConfig) => void;
  isResizing?: boolean;
  isEditMode?: boolean;
  appliedFilters?: Record<string, any>;
  dashboardFilterConfigs?: DashboardFilterConfig[];
}

interface DrillDownLevel {
  level: number;
  name: string;
  geographic_column: string;
  geojson_id: number;
  region_id?: number;
  parent_selections: Array<{
    column: string;
    value: string;
  }>;
}

export function ChartElementV2({
  chartId,
  config,
  onRemove,
  onUpdate,
  isResizing,
  isEditMode = true,
  appliedFilters = {},
  dashboardFilterConfigs = [],
}: ChartElementV2Props) {
  const chartRef = useRef<HTMLDivElement>(null);
  const chartInstance = useRef<echarts.ECharts | null>(null);
  const resizeTimeoutRef = useRef<NodeJS.Timeout | null>(null);
  // Use chartId as unique identifier to isolate drill-down state per chart
  const [drillDownPath, setDrillDownPath] = useState<DrillDownLevel[]>([]);

  // Table pagination state
  const [tablePage, setTablePage] = useState(1);
  const [tablePageSize, setTablePageSize] = useState(20);

  // Handle table pagination page size change
  const handleTablePageSizeChange = (newPageSize: number) => {
    setTablePageSize(newPageSize);
    setTablePage(1); // Reset to first page when page size changes
  };

  // Resolve dashboard filters to complete column information for maps and tables
  const resolvedDashboardFilters = useMemo(() => {
    console.log('🔍 [Chart ' + chartId + '] Resolving dashboard filters:', {
      appliedFilters,
      dashboardFilterConfigs,
    });

    if (Object.keys(appliedFilters).length === 0 || dashboardFilterConfigs.length === 0) {
      console.log(`❌ [Chart ${chartId}] Skipping filter resolution - no filters or configs`);
      return [];
    }

    const resolved = resolveDashboardFilters(appliedFilters, dashboardFilterConfigs);
    return resolved;
  }, [appliedFilters, dashboardFilterConfigs, chartId]);

  const {
    data: chart,
    isLoading: chartLoading,
    isError: chartError,
    error: chartFetchError,
  } = useChart(chartId);

  // Handle title configuration updates
  const handleTitleChange = (titleConfig: ChartTitleConfig) => {
    onUpdate({
      ...config,
      ...titleConfig,
    });
  };

  // Create a unique identifier for when filters change to trigger data refetch
  const filterHash = useMemo(() => JSON.stringify(appliedFilters), [appliedFilters]);

  // Build query params with filters
  const queryParams = new URLSearchParams();
  if (Object.keys(appliedFilters).length > 0) {
    queryParams.append('dashboard_filters', JSON.stringify(appliedFilters));
  }

  const apiUrl = `/api/charts/${chartId}/data/${queryParams.toString() ? `?${queryParams.toString()}` : ''}`;

  // Determine if this is a map chart
  const isMapChart = useMemo(() => {
    return chart ? chart.chart_type === 'map' : false;
  }, [chart]);

  const isPieChart = useMemo(() => {
    return chart ? chart.chart_type === 'pie' : false;
  }, [chart]);

  const isNumberChart = useMemo(() => {
    return chart ? chart.chart_type === 'number' : false;
  }, [chart]);

  // Determine current level for drill-down
  const currentLevel = drillDownPath.length;
  const currentLayer =
    chart?.chart_type === 'map' && chart?.extra_config?.layers
      ? chart.extra_config.layers[currentLevel]
      : null;

  // activeGeojsonId and activeGeographicColumn will be determined after hooks are declared

  // Build data overlay payload for map charts based on current level
  // Include filters for drill-down selections - flatten all parent selections
  const filters: Record<string, string> = {};
  if (drillDownPath.length > 0) {
    // Collect all parent selections from the drill-down path
    drillDownPath.forEach((level) => {
      level.parent_selections.forEach((selection) => {
        filters[selection.column] = selection.value;
      });
    });
  }

  // mapDataOverlayPayload will be defined after activeGeographicColumn is available

  // Fetch regions data for dynamic geojson lookup
  const { data: regions } = useRegions('IND', 'state');

  // Get the current drill-down region ID for dynamic geojson fetching
  const currentDrillDownRegionId =
    drillDownPath.length > 0 ? drillDownPath[drillDownPath.length - 1].region_id : null;

  // Fetch geojsons for the current drill-down region (e.g., Karnataka districts)
  const { data: regionGeojsons } = useRegionGeoJSONs(currentDrillDownRegionId);

  // For map charts, determine which geojson and data to fetch based on drill-down state
  let activeGeojsonId = null;
  let activeGeographicColumn = null;

  if (chart?.chart_type === 'map') {
    if (drillDownPath.length > 0) {
      // We're in a drill-down state, use the first available geojson for this region
      const lastDrillDown = drillDownPath[drillDownPath.length - 1];
      activeGeographicColumn = lastDrillDown.geographic_column;

      if (regionGeojsons && regionGeojsons.length > 0) {
        // Use the first available geojson for this region (e.g., Karnataka districts)
        activeGeojsonId = regionGeojsons[0].id;
        console.log(`🗺️ Using geojson ID ${activeGeojsonId} for region ${lastDrillDown.name}`);
      } else {
        // Fallback to the stored geojson_id (if any)
        activeGeojsonId = lastDrillDown.geojson_id;
      }
    } else if (currentLayer) {
      // Use current layer configuration (first layer)
      activeGeojsonId = currentLayer.geojson_id;
      activeGeographicColumn = currentLayer.geographic_column;
    } else {
      // Fallback to first layer or original configuration
      const firstLayer = chart.extra_config?.layers?.[0];
      activeGeojsonId = firstLayer?.geojson_id || chart.extra_config?.selected_geojson_id;
      activeGeographicColumn =
        firstLayer?.geographic_column || chart.extra_config?.geographic_column;
    }
  }

  // Now that activeGeographicColumn is defined, create the map data overlay payload
  const mapDataOverlayPayload = useMemo(() => {
    return chart?.chart_type === 'map' && chart.extra_config && activeGeographicColumn
      ? {
          schema_name: chart.schema_name,
          table_name: chart.table_name,
          geographic_column: activeGeographicColumn,
          value_column: chart.extra_config.aggregate_column || chart.extra_config.value_column,
          aggregate_function: chart.extra_config.aggregate_function || 'sum',
          filters: filters, // Drill-down filters
          // Convert appliedFilters to dashboard_filters format (filter_id -> value)
          dashboard_filters: appliedFilters,
          // Chart-level filters go in extra_config.filters
          extra_config: {
            filters: chart.extra_config.filters || [], // Chart-level filters only
            pagination: chart.extra_config.pagination,
            sort: chart.extra_config.sort,
          },
        }
      : null;
  }, [
    chart?.chart_type,
    chart?.schema_name,
    chart?.table_name,
    chart?.extra_config,
    activeGeographicColumn,
    filters,
    appliedFilters, // Use raw appliedFilters (filter_id -> value mapping)
  ]);

  // Log map payload only when drill down is active
  useEffect(() => {
    if (isMapChart && mapDataOverlayPayload && drillDownPath.length > 0) {
      console.log(
        `🗺️ Map data overlay for ${drillDownPath[drillDownPath.length - 1]?.name || 'region'}`
      );
    }
  }, [isMapChart, mapDataOverlayPayload, drillDownPath]);

  // Now fetch the data that depends on the above variables
  const {
    data: geojsonData,
    error: geojsonError,
    isLoading: geojsonLoading,
  } = useGeoJSONData(activeGeojsonId);

  // Fetch map data using the working map-data-overlay endpoint
  const {
    data: mapDataOverlay,
    error: mapError,
    isLoading: mapLoading,
    mutate: mutateMapData,
  } = useMapDataOverlay(mapDataOverlayPayload);

  // Keep important drill down logging for debugging
  useEffect(() => {
    if (drillDownPath.length > 0) {
      console.log(
        `🗺️ Map drill down active: Level ${currentLevel}, GeoJSON ID: ${activeGeojsonId}`
      );
    }
  }, [drillDownPath.length, currentLevel, activeGeojsonId]);

  // Fetch chart data with filters (skip for map and table charts - they use specialized endpoints)
  const shouldFetchChartData = chart
    ? chart.chart_type !== 'map' && chart.chart_type !== 'table'
    : false; // Don't fetch if chart is not loaded yet

  const {
    data: chartData,
    isLoading: dataLoading,
    error: dataError,
    mutate: mutateChartData,
  } = useSWR(shouldFetchChartData ? apiUrl : null, apiGet, {
    revalidateOnFocus: false,
    revalidateOnReconnect: false,
    refreshInterval: 0, // Disable auto-refresh
    // Don't retry on 404 errors or data generation errors
    onErrorRetry: (error, key, config, revalidate, { retryCount }) => {
      // Never retry on 404 or data generation errors
      if (
        error?.message?.includes('404') ||
        error?.message?.includes('not found') ||
        error?.message?.includes('Error generating chart data')
      ) {
        return;
      }
      // Only retry up to 1 time for other errors (reduced from 3)
      if (retryCount >= 1) return;

      // Retry after 1 second
      setTimeout(() => revalidate({ retryCount }), 1000);
    },
    onSuccess: (data) => {
      // Chart data fetched successfully
    },
    onError: (error) => {
      // Only log errors for non-map charts since maps should use specialized endpoints
      if (chart?.chart_type !== 'map') {
        console.error(
          `❌ [${chart?.chart_type?.toUpperCase()}] Error fetching data for chart ${chartId}:`,
          {
            chart_type: chart?.chart_type,
            filters: appliedFilters,
            apiUrl,
            error: error.message,
            shouldFetch: shouldFetchChartData,
          }
        );
      }
    },
  });

  // For table charts, also fetch raw data using data preview API
  const chartDataPayload: ChartDataPayload | null = useMemo(() => {
    if (chart?.chart_type === 'table' && chart) {
      const formattedFilters = formatAsChartFilters(
        resolvedDashboardFilters.filter(
          (filter) =>
            filter.schema_name === chart.schema_name && filter.table_name === chart.table_name
        )
      );
      console.log(`📊 [Table ${chartId}] Building payload:`, {
        resolvedDashboardFilters,
        formattedFilters,
        existingFilters: chart.extra_config?.filters || [],
      });

      return {
        chart_type: chart.chart_type,
        computation_type: chart.computation_type as 'raw' | 'aggregated',
        schema_name: chart.schema_name,
        table_name: chart.table_name,
        x_axis: chart.extra_config?.x_axis_column,
        y_axis: chart.extra_config?.y_axis_column,
        dimension_col: chart.extra_config?.dimension_column,
        aggregate_col: chart.extra_config?.aggregate_column,
        aggregate_func: chart.extra_config?.aggregate_function || 'sum',
        extra_dimension: chart.extra_config?.extra_dimension_column,
        metrics: chart.extra_config?.metrics,
        extra_config: {
          filters: [...(chart.extra_config?.filters || []), ...formattedFilters],
          pagination: chart.extra_config?.pagination,
          sort: chart.extra_config?.sort,
        },
        // Remove dashboard_filters since we're using filters in extra_config now
      };
    }
    return null;
  }, [chart, resolvedDashboardFilters, chartId]);

  const {
    data: tableData,
    error: tableError,
    isLoading: tableLoading,
    mutate: mutateTableData,
  } = useChartDataPreview(chartDataPayload, tablePage, tablePageSize, appliedFilters);

  // Get total rows for table pagination
  const { data: tableTotalRows } = useChartDataPreviewTotalRows(chartDataPayload, appliedFilters);

  // Compute derived state
  const isLoading =
    chartLoading ||
    (chart?.chart_type === 'table'
      ? tableLoading
      : isMapChart
        ? mapLoading || geojsonLoading
        : dataLoading);
  const isError =
    chartError ||
    (chart?.chart_type === 'table'
      ? tableError
      : isMapChart
        ? mapError || geojsonError
        : dataError);

  // Get the actual error message with improved messaging
  const rawErrorMessage =
    chartFetchError?.message ||
    (chart?.chart_type === 'table'
      ? tableError?.message
      : isMapChart
        ? mapError?.message || geojsonError?.message
        : dataError?.message) ||
    'Chart configuration needs adjustment';

  // Determine if this is a data-related error and provide helpful message
  const isDataError =
    rawErrorMessage.toLowerCase().includes('data') ||
    rawErrorMessage.toLowerCase().includes('column') ||
    rawErrorMessage.toLowerCase().includes('metric') ||
    rawErrorMessage.toLowerCase().includes('dimension') ||
    rawErrorMessage.toLowerCase().includes('aggregate') ||
    rawErrorMessage.toLowerCase().includes('no rows') ||
    rawErrorMessage.toLowerCase().includes('empty result');

  const errorMessage = isDataError
    ? 'Please check the dataset or metrics selected and try again'
    : 'Chart configuration needs adjustment. Please review your settings and try again';

  // Handle region click for drill-down - EXACT COPY FROM WORKING VIEW MODE
  const handleRegionClick = (regionName: string, regionData: any) => {
    if (chart?.chart_type !== 'map') return;

    // Check for dynamic drill-down configuration (new system)
    const hasDynamicDrillDown =
      chart?.extra_config?.geographic_hierarchy?.drill_down_levels?.length > 0;

    // NEW DYNAMIC SYSTEM: Use geographic hierarchy
    if (hasDynamicDrillDown) {
      const hierarchy = chart.extra_config.geographic_hierarchy;
      const nextLevel = hierarchy.drill_down_levels.find(
        (level: any) => level.level === currentLevel + 1
      );

      if (nextLevel) {
        // Find the clicked region in the regions data
        const selectedRegion = regions?.find(
          (region: any) => region.name === regionName || region.display_name === regionName
        );

        if (!selectedRegion) {
          toast.error(`Region "${regionName}" not found in database`);
          return;
        }

        toast.success(`Drilling down to ${nextLevel.label.toLowerCase()} in ${regionName}`);

        // Create drill-down level for dynamic system
        const newLevel: DrillDownLevel = {
          level: currentLevel + 1,
          name: regionName,
          geographic_column: nextLevel.column,
          geojson_id: 0, // Will be resolved dynamically
          region_id: selectedRegion.id,
          parent_selections: [
            ...drillDownPath.flatMap((level) => level.parent_selections),
            {
              column: activeGeographicColumn || '',
              value: regionName,
            },
          ],
        };

        setDrillDownPath([...drillDownPath, newLevel]);
        return;
      } else {
        // No more levels available in dynamic system
        toast.info('No further drill-down levels configured');
        return;
      }
    }

    // Check for legacy simplified drill-down configuration
    const hasSimplifiedDrillDown =
      chart?.extra_config?.district_column ||
      chart?.extra_config?.ward_column ||
      chart?.extra_config?.subward_column;

    if (hasSimplifiedDrillDown) {
      let nextGeographicColumn = null;
      let levelName = '';

      // Determine next level based on current drill-down state
      if (currentLevel === 0 && chart.extra_config.district_column) {
        nextGeographicColumn = chart.extra_config.district_column;
        levelName = 'districts';
      } else if (currentLevel === 1 && chart.extra_config.ward_column) {
        nextGeographicColumn = chart.extra_config.ward_column;
        levelName = 'wards';
      } else if (currentLevel === 2 && chart.extra_config.subward_column) {
        nextGeographicColumn = chart.extra_config.subward_column;
        levelName = 'sub-wards';
      }

      if (nextGeographicColumn) {
        toast.success(`Drilling down to ${levelName} in ${regionName}`);

        // Find the region ID for the clicked region (e.g., Karnataka)
        const selectedRegion = regions?.find(
          (region: any) => region.name === regionName || region.display_name === regionName
        );

        if (!selectedRegion) {
          toast.error(`Region "${regionName}" not found in database`);
          return;
        }

        // Create drill-down level for simplified system
        const newLevel: DrillDownLevel = {
          level: currentLevel + 1,
          name: regionName,
          geographic_column: nextGeographicColumn,
          geojson_id: 0, // Will be resolved dynamically
          region_id: selectedRegion.id,
          parent_selections: [
            ...drillDownPath.flatMap((level) => level.parent_selections),
            {
              column: activeGeographicColumn || '',
              value: regionName,
            },
          ],
        };

        setDrillDownPath([...drillDownPath, newLevel]);
        return;
      }
    }

    // No drill-down configuration found
    toast.info('No drill-down configuration found for this chart');
  };

  // Handle drill up to a specific level
  const handleDrillUp = (targetLevel: number) => {
    if (targetLevel < 0) {
      setDrillDownPath([]);
    } else {
      setDrillDownPath(drillDownPath.slice(0, targetLevel + 1));
    }
  };

  // Handle drill to home (first level)
  const handleDrillHome = () => {
    setDrillDownPath([]);
  };

  // Force refetch when filters change
  useEffect(() => {
    if (Object.keys(appliedFilters).length > 0) {
      mutateChartData();
    }
  }, [appliedFilters, mutateChartData, chartId]);

  // Force refetch for map data when filters change (same behavior as regular charts)
  useEffect(() => {
    if (isMapChart && Object.keys(appliedFilters).length > 0 && mutateMapData) {
      mutateMapData();
    }
  }, [appliedFilters, mutateMapData, chartId, isMapChart]);

  // Force refetch for table data when filters change
  useEffect(() => {
    if (
      chart?.chart_type === 'table' &&
      Object.keys(appliedFilters).length > 0 &&
      mutateTableData
    ) {
      mutateTableData();
    }
  }, [appliedFilters, mutateTableData, chartId, chart?.chart_type]);

  useEffect(() => {
    // Chart config availability check
  }, [chart, chartData, chartId, appliedFilters]);

  // Initialize chart instance once
  useEffect(() => {
    // Use a small delay to ensure DOM is ready and container has dimensions
    const initTimer = setTimeout(() => {
      if (chartRef.current && !chartInstance.current) {
        const { width, height } = chartRef.current.getBoundingClientRect();

        // Only initialize if container has dimensions
        if (width > 0 && height > 0) {
          chartInstance.current = echarts.init(chartRef.current);
        }
      }
    }, 50);

    // Cleanup only on unmount
    return () => {
      clearTimeout(initTimer);
      if (chartInstance.current) {
        chartInstance.current.dispose();
        chartInstance.current = null;
      }
    };
  }, []); // Empty dependency array - only run on mount/unmount

  // Update chart data separately
  useEffect(() => {
    // Get the appropriate data source based on chart type
    const activeChartData = isMapChart
      ? { geojson: geojsonData?.geojson_data, data: mapDataOverlay }
      : chartData;

    let chartConfig;

    // Maps now use MapPreview component, skip manual ECharts creation
    if (isMapChart) {
      return; // Early return for map charts
    }

    // Use regular echarts_config for non-map charts
    chartConfig = activeChartData?.echarts_config;

    // If we have data but no chart instance yet, try to initialize
    if (!chartInstance.current && chartRef.current && chartConfig) {
      const { width, height } = chartRef.current.getBoundingClientRect();
      if (width > 0 && height > 0) {
        chartInstance.current = echarts.init(chartRef.current);
      }
    }

    if (chartInstance.current && chartConfig) {
      // Extract legend position from chart's customizations
      const customizations = chart?.extra_config?.customizations || {};
      const legendPosition = extractLegendPosition(customizations, chartConfig) as LegendPosition;
      const isPaginated = isLegendPaginated(customizations);

      // Apply legend positioning (handles both legend config and pie chart center adjustment)
      const configWithLegend = chartConfig.legend
        ? applyLegendPosition(chartConfig, legendPosition, isPaginated, chart?.chart_type)
        : chartConfig;

      // Disable ECharts internal title since we use HTML titles
      const modifiedConfig = {
        ...configWithLegend,
        title: {
          ...(chartConfig.title || {}),
          show: false, // Disable ECharts built-in title
        },
<<<<<<< HEAD
        // Enhanced data labels styling (preserve pie chart center from configWithLegend)
        series: Array.isArray(configWithLegend.series)
          ? configWithLegend.series.map((series: any) => ({
=======
        // Enhanced legend positioning - respect backend config if provided, otherwise use defaults
        legend: chartConfig.legend
          ? {
              ...chartConfig.legend,
              // Preserve backend positioning if provided, otherwise use sensible defaults
              top: chartConfig.legend.top ?? '5%',
              left: chartConfig.legend.left ?? 'center',
              right: chartConfig.legend.right,
              bottom: chartConfig.legend.bottom,
              orient: chartConfig.legend.orient || 'horizontal',
            }
          : undefined,
        // Enhanced data labels styling
        series: Array.isArray(chartConfig.series)
          ? chartConfig.series.map((series: any) => ({
>>>>>>> 1544c216
              ...series,
              label: {
                ...series.label,
                fontSize: series.label?.fontSize ? series.label.fontSize + 0.5 : 12.5,
                fontFamily: 'Inter, system-ui, sans-serif',
                fontWeight: 'normal',
              },
            }))
          : configWithLegend.series
            ? {
                ...configWithLegend.series,
                label: {
                  ...configWithLegend.series.label,
                  fontSize: configWithLegend.series.label?.fontSize
                    ? configWithLegend.series.label.fontSize + 0.5
                    : 12.5,
                  fontFamily: 'Inter, system-ui, sans-serif',
                  fontWeight: 'normal',
                },
              }
            : undefined,
        // For pie and number charts, completely remove grid and axis configurations
        ...(isPieChart || isNumberChart
          ? {
              // Remove grid entirely
              grid: undefined,
              // Remove axes entirely
              xAxis: undefined,
              yAxis: undefined,
            }
          : {
              // For other chart types, apply normal grid and axis styling
              // Dynamically adjust margins based on legend position and label rotation
              grid: (() => {
                const hasRotatedXLabels =
                  chartConfig.xAxis?.axisLabel?.rotate !== undefined &&
                  chartConfig.xAxis?.axisLabel?.rotate !== 0;
                const hasLegend = chartConfig.legend?.show !== false;

                // Adjust margins based on legend position
                let topMargin = hasLegend && legendPosition === 'top' ? '18%' : '10%';
                let bottomMargin = hasRotatedXLabels ? '18%' : '16%';
                if (hasLegend && legendPosition === 'bottom') {
                  bottomMargin = hasRotatedXLabels ? '22%' : '20%';
                }
                let leftMargin = '10%';
                let rightMargin = '6%';
                if (hasLegend && legendPosition === 'left') {
                  leftMargin = '18%';
                }
                if (hasLegend && legendPosition === 'right') {
                  rightMargin = '15%';
                }

                return {
                  ...chartConfig.grid,
                  containLabel: true,
                  left: leftMargin,
                  bottom: bottomMargin,
                  right: rightMargin,
                  top: topMargin,
                };
              })(),
              xAxis: Array.isArray(chartConfig.xAxis)
                ? chartConfig.xAxis.map((axis: any) => ({
                    ...axis,
                    nameGap: axis.name ? 80 : 15,
                    nameTextStyle: {
                      fontSize: 14,
                      color: '#374151',
                      fontFamily: 'Inter, system-ui, sans-serif',
                    },
                    axisLabel: {
                      ...axis.axisLabel,
                      interval: 0,
                      margin: 15, // Increased margin from axis line to labels
                      overflow: 'truncate',
                      width: axis.axisLabel?.rotate ? 100 : undefined,
                    },
                  }))
                : chartConfig.xAxis
                  ? {
                      ...chartConfig.xAxis,
                      nameGap: chartConfig.xAxis.name ? 80 : 15,
                      nameTextStyle: {
                        fontSize: 14,
                        color: '#374151',
                        fontFamily: 'Inter, system-ui, sans-serif',
                      },
                      axisLabel: {
                        ...chartConfig.xAxis.axisLabel,
                        interval: 0,
                        margin: 15, // Increased margin from axis line to labels
                        overflow: 'truncate',
                        width: chartConfig.xAxis.axisLabel?.rotate ? 100 : undefined,
                      },
                    }
                  : undefined,
              yAxis: Array.isArray(chartConfig.yAxis)
                ? chartConfig.yAxis.map((axis: any) => ({
                    ...axis,
                    nameGap: axis.name ? 100 : 15,
                    nameTextStyle: {
                      fontSize: 14,
                      color: '#374151',
                      fontFamily: 'Inter, system-ui, sans-serif',
                    },
                    axisLabel: {
                      ...axis.axisLabel,
                      margin: 15, // Increased margin from axis line to labels
                    },
                  }))
                : chartConfig.yAxis
                  ? {
                      ...chartConfig.yAxis,
                      nameGap: chartConfig.yAxis.name ? 100 : 15,
                      nameTextStyle: {
                        fontSize: 14,
                        color: '#374151',
                        fontFamily: 'Inter, system-ui, sans-serif',
                      },
                      axisLabel: {
                        ...chartConfig.yAxis.axisLabel,
                        margin: 15, // Increased margin from axis line to labels
                      },
                    }
                  : undefined,
            }),
        // Enhanced tooltip with bold values
        tooltip: {
          ...chartConfig.tooltip,
          backgroundColor: 'rgba(255, 255, 255, 0.95)',
          borderColor: '#e5e7eb',
          borderWidth: 1,
          textStyle: {
            color: '#1f2937',
            fontSize: 12,
          },
          extraCssText: 'box-shadow: 0 4px 6px -1px rgba(0, 0, 0, 0.1);',
          formatter: function (params: any) {
            if (Array.isArray(params)) {
              // For multiple series (line/bar charts with multiple lines/bars)
              let result = '';
              params.forEach((param: any, index: number) => {
                if (index === 0) {
                  result += param.name + '<br/>';
                }
                const value =
                  typeof param.value === 'number' ? param.value.toLocaleString() : param.value;
                result += `${param.marker}${param.seriesName}: <b>${value}</b><br/>`;
              });
              return result;
            } else {
              // For single series (pie charts, single bar/line)
              const value =
                typeof params.value === 'number' ? params.value.toLocaleString() : params.value;
              if (params.percent !== undefined) {
                // Pie chart with percentage
                return `${params.marker}${params.seriesName}<br/><b>${value}</b>: ${params.name} (${params.percent}%)`;
              } else {
                // Regular chart
                return `${params.marker}${params.seriesName}<br/>${params.name}: <b>${value}</b>`;
              }
            }
          },
        },
      };

      // Set chart option with animation disabled for better performance
      chartInstance.current.setOption(modifiedConfig, {
        notMerge: true,
        lazyUpdate: false,
        silent: false,
      });

      // Click event listeners for non-map charts only (maps use MapPreview component)
      if (!isMapChart) {
        // Add any non-map click handlers here if needed
      }

      // Force resize after setting options to ensure proper rendering
      setTimeout(() => {
        if (chartInstance.current) {
          chartInstance.current.resize();
        }
      }, 100);
    }
  }, [
    chartData,
    mapDataOverlay,
    geojsonData,
    chart,
    chartId,
    isLoading,
    filterHash,
    isMapChart,
    drillDownPath,
    handleRegionClick,
  ]); // Update when data or filters change

  // Handle window resize and container resize - separate from chart data changes
  useEffect(() => {
    let resizeTimeoutId: NodeJS.Timeout | null = null;

    const handleResize = () => {
      if (chartInstance.current) {
        // Clear any pending resize
        if (resizeTimeoutId) {
          clearTimeout(resizeTimeoutId);
        }

        // Debounce resize calls
        resizeTimeoutId = setTimeout(() => {
          if (chartInstance.current) {
            chartInstance.current.resize();
          }
        }, 100);
      }
    };

    // Handle window resize
    window.addEventListener('resize', handleResize);

    return () => {
      window.removeEventListener('resize', handleResize);
      if (resizeTimeoutId) {
        clearTimeout(resizeTimeoutId);
      }
    };
  }, []); // No dependencies to avoid infinite loops

  // Handle container resize using ResizeObserver - separate effect
  useEffect(() => {
    let resizeObserver: ResizeObserver | null = null;
    let resizeTimeoutId: NodeJS.Timeout | null = null;

    if (chartRef.current && window.ResizeObserver) {
      resizeObserver = new ResizeObserver((entries) => {
        // Clear any pending resize
        if (resizeTimeoutId) {
          clearTimeout(resizeTimeoutId);
        }

        for (const entry of entries) {
          const { width, height } = entry.contentRect;
          if (width > 0 && height > 0) {
            // Debounce rapid resize events
            resizeTimeoutId = setTimeout(() => {
              if (chartInstance.current) {
                // Constrain dimensions to ensure chart fits within bounds
                const maxWidth = Math.floor(width);
                const maxHeight = Math.floor(height);

                // Force explicit resize with constrained dimensions
                chartInstance.current.resize({
                  width: maxWidth,
                  height: maxHeight,
                });

                // Force chart to redraw and refit content
                const currentOption = chartInstance.current.getOption();
                chartInstance.current.setOption(currentOption, {
                  notMerge: false,
                  lazyUpdate: false,
                });

                // Additional resize call to ensure proper fitting
                setTimeout(() => {
                  if (chartInstance.current) {
                    chartInstance.current.resize();
                  }
                }, 50);
              }
            }, 50); // Even faster response for browser zoom
          }
        }
      });

      resizeObserver.observe(chartRef.current);
    }

    return () => {
      if (resizeObserver) {
        resizeObserver.disconnect();
      }
      if (resizeTimeoutId) {
        clearTimeout(resizeTimeoutId);
      }
    };
  }, []); // No dependencies to avoid re-creating observer

  // Handle resize when isResizing prop changes
  useEffect(() => {
    if (!isResizing && chartInstance.current && chartRef.current) {
      // Clear any pending resize
      if (resizeTimeoutRef.current) {
        clearTimeout(resizeTimeoutRef.current);
      }

      // Perform final resize after drag/resize stops
      resizeTimeoutRef.current = setTimeout(() => {
        if (chartInstance.current && chartRef.current) {
          const { width, height } = chartRef.current.getBoundingClientRect();
          chartInstance.current.resize({
            width: Math.floor(width),
            height: Math.floor(height),
          });
        }
      }, 300); // Slightly longer delay for final resize
    }

    return () => {
      if (resizeTimeoutRef.current) {
        clearTimeout(resizeTimeoutRef.current);
      }
    };
  }, [isResizing]);

  return (
    <div className="h-full w-full relative">
      {/* Action buttons moved to dashboard level for proper drag-cancel behavior */}
      <Card className="h-full w-full flex flex-col">
        <CardContent className="p-4 flex-1 flex flex-col min-h-0">
          {/* Chart Title Editor */}
          <ChartTitleEditor
            chartData={chart}
            config={config}
            onTitleChange={handleTitleChange}
            isEditMode={isEditMode}
            className="flex-shrink-0"
          />

          {/* Drill-down navigation for maps */}
          {isMapChart && drillDownPath.length > 0 && (
            <div className="px-2 py-1 border-b border-gray-100 flex-shrink-0">
              <div className="flex items-center gap-1 text-xs">
                <Button
                  variant="ghost"
                  size="sm"
                  onClick={handleDrillHome}
                  className="h-6 px-2 text-xs"
                  title="Go to top level"
                >
                  <Home className="h-3 w-3 mr-1" />
                  Home
                </Button>
                {drillDownPath.map((level, index) => (
                  <div key={index} className="flex items-center gap-1">
                    <span className="text-gray-400">/</span>
                    <Button
                      variant="ghost"
                      size="sm"
                      onClick={() => handleDrillUp(index - 1)}
                      className="h-6 px-2 text-xs text-blue-600 hover:text-blue-800"
                    >
                      {level.name}
                    </Button>
                  </div>
                ))}
              </div>
            </div>
          )}

          {/* Chart Content */}
          <div className="flex-1 w-full h-full">
            {isLoading ? (
              <div className="relative w-full h-full min-h-[300px]">
                <div className="absolute inset-0 flex items-center justify-center">
                  <div className="text-center">
                    <Loader2 className="h-8 w-8 animate-spin mx-auto mb-4 text-primary" />
                    <p className="text-sm text-muted-foreground">
                      {chart?.chart_type === 'table'
                        ? 'Loading table data...'
                        : chart?.chart_type === 'map'
                          ? 'Loading map...'
                          : 'Loading chart...'}
                    </p>
                  </div>
                </div>
              </div>
            ) : isError ? (
              <div className="flex flex-col items-center justify-start h-full pt-20">
                <div className="w-full max-w-md px-4">
                  <div className="flex items-center p-4 border border-red-200 rounded-lg bg-red-50 shadow-lg">
                    <AlertCircle className="h-5 w-5 text-red-600 mr-3 flex-shrink-0" />
                    <div className="flex-1">
                      <p className="text-sm font-medium text-red-800">Chart Error</p>
                      <p className="text-sm text-red-700 mt-1">{errorMessage}</p>
                    </div>
                  </div>
                </div>
              </div>
            ) : chart?.chart_type === 'table' ? (
              <TableChart
                data={Array.isArray(tableData?.data) ? tableData.data : []}
                config={{
                  table_columns: tableData?.columns || [],
                  column_formatting: {},
                  sort: chart?.extra_config?.sort || [],
                  pagination: chart?.extra_config?.pagination || { enabled: true, page_size: 20 },
                }}
                isLoading={tableLoading}
                error={tableError}
                pagination={
                  tableTotalRows && tableData?.data?.length > 0
                    ? {
                        page: tablePage,
                        pageSize: tablePageSize,
                        total: tableTotalRows || 0,
                        onPageChange: setTablePage,
                        onPageSizeChange: handleTablePageSizeChange,
                      }
                    : undefined
                }
              />
            ) : chart?.chart_type === 'map' ? (
              <MapPreview
                geojsonData={geojsonData?.geojson_data}
                geojsonLoading={geojsonLoading}
                geojsonError={geojsonError}
                mapData={mapDataOverlay?.data}
                mapDataLoading={mapLoading}
                mapDataError={mapError}
                title=""
                valueColumn={
                  chart?.extra_config?.metrics?.[0]?.alias || chart?.extra_config?.aggregate_column
                }
                customizations={chart?.extra_config?.customizations}
                onRegionClick={handleRegionClick}
                drillDownPath={drillDownPath}
                onDrillUp={handleDrillUp}
                onDrillHome={handleDrillHome}
                showBreadcrumbs={false}
                isResizing={isResizing}
              />
            ) : (
              <div ref={chartRef} className="w-full h-full chart-container" />
            )}
          </div>
        </CardContent>
      </Card>
    </div>
  );
}<|MERGE_RESOLUTION|>--- conflicted
+++ resolved
@@ -659,11 +659,6 @@
           ...(chartConfig.title || {}),
           show: false, // Disable ECharts built-in title
         },
-<<<<<<< HEAD
-        // Enhanced data labels styling (preserve pie chart center from configWithLegend)
-        series: Array.isArray(configWithLegend.series)
-          ? configWithLegend.series.map((series: any) => ({
-=======
         // Enhanced legend positioning - respect backend config if provided, otherwise use defaults
         legend: chartConfig.legend
           ? {
@@ -679,7 +674,6 @@
         // Enhanced data labels styling
         series: Array.isArray(chartConfig.series)
           ? chartConfig.series.map((series: any) => ({
->>>>>>> 1544c216
               ...series,
               label: {
                 ...series.label,
