'use client';

import { useState, useMemo, useCallback } from 'react';
import { Button } from '@/components/ui/button';
import { Input } from '@/components/ui/input';
import {
  Select,
  SelectContent,
  SelectItem,
  SelectTrigger,
  SelectValue,
} from '@/components/ui/select';
import { Card, CardContent, CardDescription, CardHeader, CardTitle } from '@/components/ui/card';
import { Badge } from '@/components/ui/badge';
import { Skeleton } from '@/components/ui/skeleton';
import { Tabs, TabsContent, TabsList, TabsTrigger } from '@/components/ui/tabs';
import {
  AlertDialog,
  AlertDialogAction,
  AlertDialogCancel,
  AlertDialogContent,
  AlertDialogDescription,
  AlertDialogFooter,
  AlertDialogHeader,
  AlertDialogTitle,
  AlertDialogTrigger,
} from '@/components/ui/alert-dialog';
import {
  DropdownMenu,
  DropdownMenuContent,
  DropdownMenuItem,
  DropdownMenuSeparator,
  DropdownMenuTrigger,
} from '@/components/ui/dropdown-menu';
import { Tooltip, TooltipContent, TooltipProvider, TooltipTrigger } from '@/components/ui/tooltip';
import {
  Search,
  Grid,
  List,
  BarChart3,
  Plus,
  ChevronLeft,
  ChevronRight,
  AlertCircle,
  ExternalLink,
  Layout,
  Clock,
  User,
  Lock,
  Trash2,
  MoreHorizontal,
  MoreVertical,
  Copy,
  Download,
  Share2,
  Star,
  StarOff,
  Settings,
  LayoutDashboard,
  Edit,
} from 'lucide-react';
import { cn } from '@/lib/utils';
import Link from 'next/link';
import { useRouter } from 'next/navigation';
import { format, formatDistanceToNow } from 'date-fns';
import { useDashboards, deleteDashboard, duplicateDashboard } from '@/hooks/api/useDashboards';
import { DashboardThumbnail } from './dashboard-thumbnail';
import { ShareModal } from './ShareModal';
import { toastSuccess, toastError } from '@/lib/toast';
import { useAuthStore } from '@/stores/authStore';
import { useUserPermissions } from '@/hooks/api/usePermissions';
import { useLandingPage } from '@/hooks/api/useLandingPage';
import useSWR, { mutate as swrMutate } from 'swr';
import { apiGet } from '@/lib/api';

// Simple debounce implementation
function debounce<T extends (...args: any[]) => any>(
  func: T,
  wait: number
): (...args: Parameters<T>) => void {
  let timeout: NodeJS.Timeout | null = null;
  return (...args: Parameters<T>) => {
    if (timeout) clearTimeout(timeout);
    timeout = setTimeout(() => func(...args), wait);
  };
}

export function DashboardListV2() {
  const [searchQuery, setSearchQuery] = useState('');
  const [debouncedSearchQuery, setDebouncedSearchQuery] = useState('');
  // COMMENTED OUT: Dashboard type filtering (Native/Superset) - not needed anymore
  // const [dashboardType, setDashboardType] = useState<'all' | 'native' | 'superset'>('all');
  // COMMENTED OUT: Draft/publish filtering - not applicable for dashboards
  // const [publishFilter, setPublishFilter] = useState<'all' | 'published' | 'draft'>('all');
  const [viewMode, setViewMode] = useState<'grid' | 'list'>('list');
  const [isDeleting, setIsDeleting] = useState<number | null>(null);
  const [isDuplicating, setIsDuplicating] = useState<number | null>(null);
  const [shareModalOpen, setShareModalOpen] = useState(false);
  const [selectedDashboard, setSelectedDashboard] = useState<any>(null);
  // Pagination state
  const [currentPage, setCurrentPage] = useState(1);
  const [pageSize, setPageSize] = useState(10);

  const router = useRouter();

  // Get current user info for permission checks
  const getCurrentOrgUser = useAuthStore((state) => state.getCurrentOrgUser);
  const authCurrentUser = getCurrentOrgUser();

  // Fetch fresh user data to get updated landing page settings
  const { data: orgUsersData } = useSWR('/api/currentuserv2', apiGet, {
    revalidateOnFocus: false,
    revalidateOnReconnect: true,
  });

  // Use fresh user data if available, fall back to auth store data
  const selectedOrgSlug = useAuthStore((state) => state.selectedOrgSlug);
  const currentUser =
    orgUsersData?.find((ou: any) => ou.org.slug === selectedOrgSlug) || authCurrentUser;

  // Get user permissions
  const { hasPermission } = useUserPermissions();

  // Landing page functionality
  const {
    setPersonalLanding,
    removePersonalLanding,
    setOrgDefault,
    isLoading: landingPageLoading,
  } = useLandingPage();

  // Debounce search input
  const debouncedSearch = useMemo(
    () =>
      debounce((value: string) => {
        setDebouncedSearchQuery(value);
      }, 500),
    []
  );

  // Update search with debounce
  const handleSearchChange = useCallback(
    (e: React.ChangeEvent<HTMLInputElement>) => {
      const value = e.target.value;
      setSearchQuery(value);
      setCurrentPage(1); // Reset to first page when searching
      debouncedSearch(value);
    },
    [debouncedSearch]
  );

  // Build params for API call
  const params = {
    search: debouncedSearchQuery,
    // COMMENTED OUT: Dashboard type filtering - not needed anymore
    // dashboard_type: dashboardType === 'all' ? undefined : dashboardType,
    // COMMENTED OUT: Draft/publish filtering - not applicable for dashboards
    // is_published: publishFilter === 'all' ? undefined : publishFilter === 'published',
    page: currentPage,
    pageSize,
  };

  // Fetch dashboards
  const {
    data: allDashboards,
    total: apiTotal,
    page: apiPage,
    pageSize: apiPageSize,
    totalPages: apiTotalPages,
    isLoading,
    isError,
    mutate,
  } = useDashboards(params);

  // If API doesn't support pagination, implement client-side pagination
  const dashboards = allDashboards || [];

  // Separate pinned dashboards (org default and personal landing page)
  const pinnedDashboards = dashboards.filter((dashboard) => {
    const isPersonalLanding = currentUser?.landing_dashboard_id === dashboard.id;
    const isOrgDefault = currentUser?.org_default_dashboard_id === dashboard.id;
    return isPersonalLanding || isOrgDefault;
  });

  // Regular dashboards excluding pinned ones
  const regularDashboards = dashboards.filter((dashboard) => {
    const isPersonalLanding = currentUser?.landing_dashboard_id === dashboard.id;
    const isOrgDefault = currentUser?.org_default_dashboard_id === dashboard.id;
    return !(isPersonalLanding || isOrgDefault);
  });

  const startIndex = (currentPage - 1) * pageSize;
  const endIndex = startIndex + pageSize;
  const paginatedRegularDashboards =
    apiTotalPages > 1 ? regularDashboards : regularDashboards.slice(startIndex, endIndex);

  // Calculate pagination values (use API values if available, otherwise client-side for regular dashboards only)
  const total = apiTotal || regularDashboards.length;
  const totalPages =
    apiTotalPages > 1 ? apiTotalPages : Math.ceil(regularDashboards.length / pageSize);

  // Handle dashboard deletion
  const handleDeleteDashboard = useCallback(
    async (dashboardId: number, dashboardTitle: string) => {
      setIsDeleting(dashboardId);

      try {
        await deleteDashboard(dashboardId);

        // Refresh the dashboard list
        await mutate();

        toastSuccess.deleted(dashboardTitle);
      } catch (error) {
        console.error('Error deleting dashboard:', error);
        toastError.delete(error, dashboardTitle);
      } finally {
        setIsDeleting(null);
      }
    },
    [mutate]
  );

  // Handle dashboard duplication
  const handleDuplicateDashboard = useCallback(
    async (dashboardId: number, dashboardTitle: string) => {
      setIsDuplicating(dashboardId);

      try {
        const newDashboard = await duplicateDashboard(dashboardId);

        // Refresh the dashboard list
        await mutate();

        toastSuccess.duplicated(dashboardTitle, newDashboard.title);
      } catch (error: any) {
        console.error('Error duplicating dashboard:', error);
        toastError.duplicate(error, dashboardTitle);
      } finally {
        setIsDuplicating(null);
      }
    },
    [mutate, router]
  );

  // COMMENTED OUT: Handle dashboard download - not needed
  // const handleDownloadDashboard = useCallback((dashboardId: number, dashboardTitle: string) => {
  //   toastSuccess.generic('Dashboard download will be available soon');
  // }, []);

  // Handle share dashboard
  const handleShareDashboard = useCallback((dashboard: any) => {
    setSelectedDashboard(dashboard);
    setShareModalOpen(true);
  }, []);

  // Handle share modal close
  const handleShareModalClose = useCallback(() => {
    setShareModalOpen(false);
    setSelectedDashboard(null);
  }, []);

  // Handle dashboard update after sharing changes
  const handleDashboardUpdate = useCallback(() => {
    mutate(); // Refresh the dashboard list
  }, [mutate]);

  // Landing page handlers
  const handleSetPersonalLanding = useCallback(
    async (dashboardId: number) => {
      await setPersonalLanding(dashboardId);
      // The landing page hook already mutates '/api/v1/organizations/users/currentuserv2'
      // Also mutate '/api/currentuserv2' to refresh our local data
      await swrMutate('/api/currentuserv2');
      mutate(); // Refresh the dashboard list to update indicators
    },
    [setPersonalLanding, mutate]
  );

  const handleRemovePersonalLanding = useCallback(async () => {
    await removePersonalLanding();
    // The landing page hook already mutates '/api/v1/organizations/users/currentuserv2'
    // Also mutate '/api/currentuserv2' to refresh our local data
    await swrMutate('/api/currentuserv2');
    mutate(); // Refresh the dashboard list to update indicators
  }, [removePersonalLanding, mutate]);

  const handleSetOrgDefault = useCallback(
    async (dashboardId: number) => {
      await setOrgDefault(dashboardId);
      // The landing page hook already mutates '/api/v1/organizations/users/currentuserv2'
      // Also mutate '/api/currentuserv2' to refresh our local data
      await swrMutate('/api/currentuserv2');
      mutate(); // Refresh the dashboard list to update indicators
    },
    [setOrgDefault, mutate]
  );

  // Remove mock data - use real data from API

  const renderDashboardCard = (dashboard: any) => {
    // COMMENTED OUT: Dashboard type checking - not needed anymore
    // const isNative = dashboard.dashboard_type === 'native';
    const isLocked = dashboard.is_locked;
    const isLockedByOther =
      isLocked && dashboard.locked_by && dashboard.locked_by !== currentUser?.email;

    // Landing page status for this dashboard
    const isPersonalLanding = currentUser?.landing_dashboard_id === dashboard.id;
    const isOrgDefault = currentUser?.org_default_dashboard_id === dashboard.id;
    const canManageOrgDefault = hasPermission('can_manage_org_default_dashboard');

    // By default, all dashboards go to view mode first
    const getNavigationUrl = () => {
      return hasPermission('can_view_dashboards') ? `/dashboards/${dashboard.id}` : '#';
    };

    return (
      <Card
        id={`dashboard-card-${dashboard.id}`}
        key={dashboard.id}
        className={cn(
          'transition-all duration-300 hover:shadow-lg hover:shadow-black/10 hover:-translate-y-1 h-full relative group',
          'bg-white border border-gray-200 rounded-lg overflow-hidden'
          // COMMENTED OUT: Draft opacity styling - not applicable for dashboards
          // !dashboard.is_published && 'opacity-75'
        )}
      >
        {/* Modern Card Header with Integrated Actions */}
        <div className="absolute top-0 left-0 right-0 bg-gradient-to-b from-black/20 to-transparent p-3 opacity-0 group-hover:opacity-100 transition-opacity duration-200 z-10 [.force-hover_&]:opacity-100">
          <div className="flex justify-end gap-2">
            {/* Profile Icon */}
            <TooltipProvider>
              <Tooltip>
                <TooltipTrigger asChild>
                  <Button
                    variant="outline"
                    size="icon"
                    className="h-7 w-7 bg-white/90 backdrop-blur-sm border-white/20 hover:bg-white text-gray-700 hover:text-gray-900 shadow-sm"
                    onClick={(e) => e.preventDefault()}
                  >
                    <User className="w-3 h-3" />
                  </Button>
                </TooltipTrigger>
                <TooltipContent side="top" className="bg-gray-900 text-white border-gray-700">
                  <p className="text-sm">
                    Created by {dashboard.created_by || dashboard.changed_by_name || 'Unknown'}
                  </p>
                </TooltipContent>
              </Tooltip>
            </TooltipProvider>

            {/* Share Button */}
            {hasPermission('can_share_dashboards') && (
              <Button
                variant="outline"
                size="icon"
                className="h-7 w-7 bg-white/90 backdrop-blur-sm border-white/20 hover:bg-white text-gray-700 hover:text-gray-900 shadow-sm"
                onClick={(e) => {
                  e.preventDefault();
                  handleShareDashboard(dashboard);
                }}
              >
                <Share2 className="w-3 h-3" />
              </Button>
            )}

            {/* Edit Button */}
            {hasPermission('can_edit_dashboards') && (
              <Link href={`/dashboards/${dashboard.id}/edit`}>
                <Button
                  variant="outline"
                  size="icon"
                  className="h-7 w-7 bg-white/90 backdrop-blur-sm border-white/20 hover:bg-white text-gray-700 hover:text-gray-900 shadow-sm"
                >
                  <Edit className="w-3 h-3" />
                </Button>
              </Link>
            )}

            {/* More Actions Menu */}
            {(hasPermission('can_create_dashboards') ||
              hasPermission('can_delete_dashboards') ||
              hasPermission('can_view_dashboards')) && (
              <DropdownMenu
                onOpenChange={(open) => {
                  // Prevent the card hover state from being lost when dropdown opens
                  if (open) {
                    const cardElement = document.getElementById(`dashboard-card-${dashboard.id}`);
                    if (cardElement) {
                      cardElement.classList.add('force-hover');
                    }
                  } else {
                    const cardElement = document.getElementById(`dashboard-card-${dashboard.id}`);
                    if (cardElement) {
                      cardElement.classList.remove('force-hover');
                    }
                  }
                }}
              >
                <DropdownMenuTrigger asChild>
                  <Button
                    variant="outline"
                    size="icon"
                    className="h-7 w-7 bg-white/90 backdrop-blur-sm border-white/20 hover:bg-white shadow-sm"
                  >
                    <MoreVertical className="w-3 h-3 text-gray-700" />
                  </Button>
                </DropdownMenuTrigger>
                <DropdownMenuContent align="end" className="w-48">
                  {hasPermission('can_create_dashboards') && (
                    <DropdownMenuItem
                      onClick={() =>
                        handleDuplicateDashboard(
                          dashboard.id,
                          dashboard.title || dashboard.dashboard_title
                        )
                      }
                      className="cursor-pointer"
                      disabled={isDuplicating === dashboard.id}
                    >
                      {isDuplicating === dashboard.id ? (
                        <>
                          <div className="w-4 h-4 mr-2 border-2 border-gray-300 border-t-gray-600 rounded-full animate-spin" />
                          Duplicating...
                        </>
                      ) : (
                        <>
                          <Copy className="w-4 h-4 mr-2" />
                          Duplicate
                        </>
                      )}
                    </DropdownMenuItem>
                  )}
                  {hasPermission('can_delete_dashboards') && (
                    <>
                      <DropdownMenuSeparator />
                      <AlertDialog>
                        <AlertDialogTrigger asChild>
                          <DropdownMenuItem
                            className="cursor-pointer text-destructive focus:text-destructive"
                            onSelect={(e) => e.preventDefault()}
                          >
                            <Trash2 className="w-4 h-4 mr-2" />
                            Delete
                          </DropdownMenuItem>
                        </AlertDialogTrigger>
                        <AlertDialogContent>
                          <AlertDialogHeader>
                            <AlertDialogTitle>Delete Dashboard</AlertDialogTitle>
                            <AlertDialogDescription>
                              Are you sure you want to delete "
                              {dashboard.title || dashboard.dashboard_title}"? This action cannot be
                              undone.
                            </AlertDialogDescription>
                          </AlertDialogHeader>
                          <AlertDialogFooter>
                            <AlertDialogCancel>Cancel</AlertDialogCancel>
                            <AlertDialogAction
                              onClick={() =>
                                handleDeleteDashboard(
                                  dashboard.id,
                                  dashboard.title || dashboard.dashboard_title
                                )
                              }
                              className="bg-destructive text-destructive-foreground hover:bg-destructive/90"
                            >
                              {isDeleting === dashboard.id ? 'Deleting...' : 'Delete'}
                            </AlertDialogAction>
                          </AlertDialogFooter>
                        </AlertDialogContent>
                      </AlertDialog>
                    </>
                  )}
                </DropdownMenuContent>
              </DropdownMenu>
            )}
          </div>
        </div>

        {/* Clickable content area */}
        <Link href={getNavigationUrl()}>
<<<<<<< HEAD
          <div className="cursor-pointer">
            {/* Enhanced Thumbnail with Real Dashboard Preview */}
            <div className="relative h-52 bg-gray-50 overflow-hidden rounded-t-lg">
              <DashboardThumbnail
                dashboardId={dashboard.id}
                thumbnailUrl={dashboard.thumbnail_url}
                alt={dashboard.title || dashboard.dashboard_title || 'Dashboard'}
                className="w-full h-full object-cover"
                fallbackClassName="bg-gradient-to-br from-gray-50 to-gray-100"
                fallbackIconSize="lg"
              />
=======
          <div
            className={hasPermission('can_view_dashboards') ? 'cursor-pointer' : 'cursor-default'}
          >
            {/* Thumbnail */}
            <div className="relative h-48 bg-muted overflow-hidden">
              {/* COMMENTED OUT: Type-based thumbnail rendering - show generic layout icon for all */}
              {/* {isNative ? ( */}
              <div className="flex items-center justify-center h-full">
                <LayoutDashboard className="w-16 h-16 text-muted-foreground" />
              </div>
              {/* ) : (
                <DashboardThumbnail
                  dashboardId={dashboard.id}
                  thumbnailUrl={dashboard.thumbnail_url}
                  alt={dashboard.title}
                />
              )} */}

              {/* COMMENTED OUT: Type badge - not needed anymore */}
              {/* <Badge variant={isNative ? 'default' : 'secondary'} className="absolute top-2 left-2">
                {isNative ? 'Native' : 'Superset'}
              </Badge> */}
>>>>>>> 15dd79ab

              {/* Lock indicator */}
              {isLocked && (
                <div
                  className={cn(
                    'absolute bottom-2 right-2 text-white p-1 rounded text-xs flex items-center gap-1',
                    isLockedByOther ? 'bg-red-500' : 'bg-blue-500'
                  )}
                >
                  <Lock className="w-3 h-3" />
                  {isLockedByOther ? 'Locked' : 'By you'}
                </div>
              )}
            </div>

            {/* Enhanced Card Content with Better Hierarchy */}
            <div className="p-4">
              {/* Left-aligned Title and Metadata Stack */}
              <div className="space-y-2">
                {/* Title */}
                <h3 className="text-lg font-semibold text-gray-900 line-clamp-2 leading-tight text-left">
                  {dashboard.title || dashboard.dashboard_title}
                </h3>

                {/* Modified Time - Left aligned below title */}
                <div className="flex items-center gap-1.5 text-sm text-gray-500">
                  <Clock className="w-4 h-4 text-gray-400" />
                  <span>
                    Modified{' '}
                    {dashboard.updated_at
                      ? formatDistanceToNow(new Date(dashboard.updated_at), { addSuffix: true })
                      : 'unknown time ago'}
                  </span>
                </div>
              </div>

              {/* Status Badges with Better Visual Design */}
              {(isPersonalLanding || isOrgDefault || isLocked) && (
                <div className="mt-4 flex flex-wrap items-center gap-2">
                  {isPersonalLanding && (
                    <Badge
                      variant="default"
                      className="text-xs bg-blue-500 text-white border-blue-600 font-medium px-2 py-1"
                    >
                      <Star className="w-3 h-3 mr-1 fill-current" />
                      My Landing Page
                    </Badge>
                  )}

                  {isOrgDefault && (
                    <Badge
                      variant="outline"
                      className="text-xs bg-emerald-50 text-emerald-700 border-emerald-300 font-medium px-2 py-1"
                    >
                      <Settings className="w-3 h-3 mr-1" />
                      Organization Default
                    </Badge>
                  )}

                  {isLocked && (
                    <Badge
                      variant="outline"
                      className={cn(
                        'text-xs font-medium px-2 py-1',
                        isLockedByOther
                          ? 'bg-red-50 text-red-700 border-red-300'
                          : 'bg-blue-50 text-blue-700 border-blue-300'
                      )}
                    >
                      <Lock className="w-3 h-3 mr-1" />
                      {isLockedByOther ? 'Locked' : 'By you'}
                    </Badge>
                  )}
                </div>
              )}
            </div>
          </div>
        </Link>
      </Card>
    );
  };

  const renderDashboardList = (dashboard: any) => {
    // COMMENTED OUT: Dashboard type checking - not needed anymore
    // const isNative = dashboard.dashboard_type === 'native';
    const isLocked = dashboard.is_locked;
    const isLockedByOther =
      isLocked && dashboard.locked_by && dashboard.locked_by !== currentUser?.email;

    const isPersonalLanding = currentUser?.landing_dashboard_id === dashboard.id;
    const canManageOrgDefault = hasPermission('can_manage_org_default_dashboard');
    const isOrgDefault = currentUser?.org_default_dashboard_id === dashboard.id;
    // By default, all dashboards go to view mode first
    const getNavigationUrl = () => {
      return hasPermission('can_view_dashboards') ? `/dashboards/${dashboard.id}` : '#';
    };

    return (
      <Card
        key={dashboard.id}
        className="transition-all duration-200 hover:shadow-sm hover:bg-[#0066FF]/3"
      >
        <CardContent className="p-4">
          <div className="flex items-center justify-between">
            {/* Clickable main content */}
            <Link
              href={getNavigationUrl()}
              className={cn(
                'flex items-center gap-4 flex-1',
                hasPermission('can_view_dashboards') ? 'cursor-pointer' : 'cursor-default'
              )}
            >
              <div className="w-16 h-16 bg-gray-100 rounded-lg overflow-hidden flex-shrink-0 border border-gray-200">
                <DashboardThumbnail
                  dashboardId={dashboard.id}
                  thumbnailUrl={dashboard.thumbnail_url}
                  alt={dashboard.title || dashboard.dashboard_title || 'Dashboard'}
                  className="w-full h-full object-cover"
                  fallbackClassName="bg-gradient-to-br from-gray-100 to-gray-200"
                  fallbackIconSize="sm"
                />
              </div>

              <div className="flex-1 min-w-0">
                <div className="flex items-center gap-2 flex-wrap">
                  <h3 className="font-medium truncate">
                    {dashboard.title || dashboard.dashboard_title}
                  </h3>
                  {/* COMMENTED OUT: Type badge - not needed anymore */}
                  {/* <Badge variant={isNative ? 'default' : 'secondary'} className="text-xs">
                    {isNative ? 'Native' : 'Superset'}
                  </Badge> */}

                  {/* Landing page badges in list view */}
                  {isPersonalLanding && (
                    <Badge
                      variant="default"
                      className="text-xs bg-blue-500 text-white border-blue-600 font-semibold"
                    >
                      <Star className="w-3 h-3 mr-1 fill-current" />
                      My Landing Page
                    </Badge>
                  )}

                  {isOrgDefault && (
                    <Badge
                      variant="outline"
                      className="text-xs bg-emerald-50 text-emerald-700 border-emerald-300 font-semibold"
                    >
                      <Settings className="w-3 h-3 mr-1" />
                      Organization Default
                    </Badge>
                  )}

                  {isLocked && (
                    <Lock
                      className={cn('w-4 h-4', isLockedByOther ? 'text-red-500' : 'text-blue-500')}
                    />
                  )}
                </div>

                <div className="flex items-center gap-4 mt-2 text-xs text-muted-foreground">
                  <TooltipProvider>
                    <Tooltip>
                      <TooltipTrigger asChild>
                        <div className="w-5 h-5 bg-gray-200 rounded-full flex items-center justify-center">
                          <User className="w-3 h-3 text-gray-600" />
                        </div>
                      </TooltipTrigger>
                      <TooltipContent side="top" className="bg-gray-900 text-white border-gray-700">
                        <p className="text-sm">
                          {dashboard.created_by || dashboard.changed_by_name || 'Unknown'}
                        </p>
                      </TooltipContent>
                    </Tooltip>
                  </TooltipProvider>
                  <span className="flex items-center gap-1" title="Last Updated">
                    <Clock className="w-3 h-3" />
                    Modified{' '}
                    {dashboard.updated_at
                      ? formatDistanceToNow(new Date(dashboard.updated_at), { addSuffix: true })
                      : 'unknown time ago'}
                  </span>
                  {/* COMMENTED OUT: Draft/Published status - not applicable for dashboards */}
                  {/* {dashboard.is_published ? (
                    <Badge variant="outline" className="text-xs">
                      Published
                    </Badge>
                  ) : (
                    <Badge variant="secondary" className="text-xs">
                      Draft
                    </Badge>
                  )} */}
                </div>
              </div>

              {/* COMMENTED OUT: External link icon for Superset dashboards - not needed anymore */}
              {/* {!isNative && (
                <ExternalLink className="w-4 h-4 text-muted-foreground flex-shrink-0 ml-2" />
              )} */}
            </Link>

            {/* Action Buttons - Share and Edit as icon-only buttons */}
            <div className="flex items-center gap-2 ml-4">
              {hasPermission('can_share_dashboards') && (
                <Button
                  variant="outline"
                  size="icon"
                  className="h-8 w-8 border-gray-300 hover:bg-gray-50 hover:border-gray-400"
                  onClick={() => handleShareDashboard(dashboard)}
                >
                  <Share2 className="w-4 h-4 text-gray-700" />
                </Button>
              )}
              {hasPermission('can_edit_dashboards') && (
                <Link href={`/dashboards/${dashboard.id}/edit`}>
                  <Button
                    variant="outline"
                    size="icon"
                    className="h-8 w-8 border-gray-300 hover:bg-gray-50 hover:border-gray-400"
                  >
                    <Edit className="w-4 h-4 text-gray-700" />
                  </Button>
                </Link>
              )}

              {/* More actions menu for remaining actions */}
              {(hasPermission('can_create_dashboards') ||
                hasPermission('can_delete_dashboards') ||
                hasPermission('can_view_dashboards') ||
                canManageOrgDefault) && (
                <DropdownMenu>
                  <DropdownMenuTrigger asChild>
                    <Button
                      variant="outline"
                      size="icon"
                      className="h-8 w-8 border-gray-300 hover:bg-gray-50 hover:border-gray-400"
                    >
                      <MoreHorizontal className="w-3 h-3 text-gray-700" />
                    </Button>
                  </DropdownMenuTrigger>
                  <DropdownMenuContent align="end" className="w-48">
                    {/* Landing page controls */}
                    {(hasPermission('can_view_dashboards') || canManageOrgDefault) && (
                      <>
                        <div className="px-2 py-1.5 text-xs text-muted-foreground font-medium">
                          Landing Page
                        </div>

                        {/* Personal landing page controls */}
                        {hasPermission('can_view_dashboards') && (
                          <>
                            {isPersonalLanding ? (
                              <DropdownMenuItem
                                onClick={() => handleRemovePersonalLanding()}
                                disabled={landingPageLoading}
                                className="cursor-pointer"
                              >
                                <StarOff className="w-4 h-4 mr-2" />
                                Remove as my landing page
                              </DropdownMenuItem>
                            ) : (
                              <DropdownMenuItem
                                onClick={() => handleSetPersonalLanding(dashboard.id)}
                                disabled={landingPageLoading}
                                className="cursor-pointer"
                              >
                                <Star className="w-4 h-4 mr-2" />
                                Set as my landing page
                              </DropdownMenuItem>
                            )}
                          </>
                        )}

                        {/* Org default controls for admins */}
                        {canManageOrgDefault && (
                          <DropdownMenuItem
                            onClick={() => handleSetOrgDefault(dashboard.id)}
                            disabled={landingPageLoading || isOrgDefault}
                            className="cursor-pointer"
                          >
                            <Settings className="w-4 h-4 mr-2" />
                            {isOrgDefault ? 'Current org default' : 'Set as org default'}
                          </DropdownMenuItem>
                        )}
                        <DropdownMenuSeparator />
                      </>
                    )}

                    {hasPermission('can_create_dashboards') && (
                      <DropdownMenuItem
                        onClick={() =>
                          handleDuplicateDashboard(
                            dashboard.id,
                            dashboard.title || dashboard.dashboard_title
                          )
                        }
                        className="cursor-pointer"
                        disabled={isDuplicating === dashboard.id}
                      >
                        {isDuplicating === dashboard.id ? (
                          <>
                            <div className="w-4 h-4 mr-2 border-2 border-gray-300 border-t-gray-600 rounded-full animate-spin" />
                            Duplicating...
                          </>
                        ) : (
                          <>
                            <Copy className="w-4 h-4 mr-2" />
                            Duplicate
                          </>
                        )}
                      </DropdownMenuItem>
                    )}
                    {/* COMMENTED OUT: Download functionality - not needed */}
                    {/* {hasPermission('can_view_dashboards') && (
                      <DropdownMenuItem
                        onClick={() =>
                          handleDownloadDashboard(
                            dashboard.id,
                            dashboard.title || dashboard.dashboard_title
                          )
                        }
                        className="cursor-pointer"
                      >
                        <Download className="w-4 h-4 mr-2" />
                        Download
                      </DropdownMenuItem>
                    )} */}
                    {hasPermission('can_delete_dashboards') && (
                      <>
                        <DropdownMenuSeparator />
                        <AlertDialog>
                          <AlertDialogTrigger asChild>
                            <DropdownMenuItem
                              className="cursor-pointer text-destructive focus:text-destructive"
                              onSelect={(e) => e.preventDefault()}
                            >
                              <Trash2 className="w-4 h-4 mr-2" />
                              Delete
                            </DropdownMenuItem>
                          </AlertDialogTrigger>
                          <AlertDialogContent>
                            <AlertDialogHeader>
                              <AlertDialogTitle>Delete Dashboard</AlertDialogTitle>
                              <AlertDialogDescription>
                                Are you sure you want to delete "
                                {dashboard.title || dashboard.dashboard_title}"? This action cannot
                                be undone.
                              </AlertDialogDescription>
                            </AlertDialogHeader>
                            <AlertDialogFooter>
                              <AlertDialogCancel>Cancel</AlertDialogCancel>
                              <AlertDialogAction
                                onClick={() =>
                                  handleDeleteDashboard(
                                    dashboard.id,
                                    dashboard.title || dashboard.dashboard_title
                                  )
                                }
                                className="bg-destructive text-destructive-foreground hover:bg-destructive/90"
                              >
                                {isDeleting === dashboard.id ? 'Deleting...' : 'Delete'}
                              </AlertDialogAction>
                            </AlertDialogFooter>
                          </AlertDialogContent>
                        </AlertDialog>
                      </>
                    )}
                  </DropdownMenuContent>
                </DropdownMenu>
              )}
            </div>
          </div>
        </CardContent>
      </Card>
    );
  };

  if (isError) {
    return (
      <div className="flex flex-col items-center justify-center h-64 gap-4">
        <AlertCircle className="w-12 h-12 text-destructive" />
        <p className="text-muted-foreground">Failed to load dashboards</p>
        <Button variant="outline" onClick={() => window.location.reload()}>
          Retry
        </Button>
      </div>
    );
  }

  return (
    <div id="dashboard-list-container" className="h-full flex flex-col">
      {/* Fixed Header */}
      <div id="dashboard-header" className="flex-shrink-0 border-b bg-background p-6">
        {/* Title Section */}
        <div id="dashboard-title-section" className="flex items-center justify-between mb-6">
          <div id="dashboard-title-wrapper">
            <h1 id="dashboard-page-title" className="text-3xl font-bold">
              Dashboards
            </h1>
            <p id="dashboard-page-description" className="text-muted-foreground mt-1">
              Create and manage your data dashboards
            </p>
          </div>

          {hasPermission('can_create_dashboards') && (
            <Link id="dashboard-create-link" href="/dashboards/create">
              <Button
                id="dashboard-create-button"
                variant="ghost"
                className="text-white hover:opacity-90 shadow-xs"
                style={{ backgroundColor: '#06887b' }}
              >
                <Plus id="dashboard-create-icon" className="w-4 h-4 mr-2" />
                CREATE DASHBOARD
              </Button>
            </Link>
          )}
        </div>

        {/* Filters */}
        <div id="dashboard-filters-section" className="flex flex-col sm:flex-row gap-4">
          <div id="dashboard-search-wrapper" className="relative flex-1">
            <Search
              id="dashboard-search-icon"
              className="absolute left-3 top-1/2 transform -translate-y-1/2 text-muted-foreground w-4 h-4"
            />
            <Input
              id="dashboard-search-input"
              placeholder="Search dashboards..."
              value={searchQuery}
              onChange={handleSearchChange}
              className="pl-10 focus:border-[#0066FF] focus:ring-[#0066FF]"
            />
          </div>

          {/* COMMENTED OUT: Dashboard type filter dropdown - not needed anymore */}
          {/* <Select
            id="dashboard-type-select"
            value={dashboardType}
            onValueChange={(value: any) => {
              setDashboardType(value);
              setCurrentPage(1); // Reset to first page when filter changes
            }}
          >
            <SelectTrigger id="dashboard-type-trigger" className="w-[180px]">
              <SelectValue id="dashboard-type-value" />
            </SelectTrigger>
            <SelectContent id="dashboard-type-content">
              <SelectItem id="dashboard-type-all" value="all">
                All Types
              </SelectItem>
              <SelectItem id="dashboard-type-native" value="native">
                Native Only
              </SelectItem>
              <SelectItem id="dashboard-type-superset" value="superset">
                Superset Only
              </SelectItem>
            </SelectContent>
          </Select> */}

          {/* COMMENTED OUT: Draft/publish filter dropdown - not applicable for dashboards */}
          {/* <Select
            id="dashboard-publish-select"
            value={publishFilter}
            onValueChange={(value: any) => {
              setPublishFilter(value);
              setCurrentPage(1); // Reset to first page when filter changes
            }}
          >
            <SelectTrigger id="dashboard-publish-trigger" className="w-[180px]">
              <SelectValue id="dashboard-publish-value" />
            </SelectTrigger>
            <SelectContent id="dashboard-publish-content">
              <SelectItem id="dashboard-publish-all" value="all">
                All Status
              </SelectItem>
              <SelectItem id="dashboard-publish-published" value="published">
                Published
              </SelectItem>
              <SelectItem id="dashboard-publish-draft" value="draft">
                Draft
              </SelectItem>
            </SelectContent>
          </Select> */}

          <div id="dashboard-view-mode-wrapper" className="flex gap-1">
            <Button
              id="dashboard-grid-view-button"
              variant="outline"
              size="icon"
              onClick={() => setViewMode('grid')}
              className={cn('h-8 w-8 p-0 bg-transparent', viewMode === 'grid' ? 'text-white' : '')}
              style={viewMode === 'grid' ? { backgroundColor: '#06887b' } : {}}
            >
              <Grid id="dashboard-grid-icon" className="w-4 h-4" />
            </Button>
            <Button
              id="dashboard-list-view-button"
              variant="outline"
              size="icon"
              onClick={() => setViewMode('list')}
              className={cn('h-8 w-8 p-0 bg-transparent', viewMode === 'list' ? 'text-white' : '')}
              style={viewMode === 'list' ? { backgroundColor: '#06887b' } : {}}
            >
              <List id="dashboard-list-icon" className="w-4 h-4" />
            </Button>
          </div>
        </div>
      </div>

      {/* Scrollable Content - Only the dashboard list scrolls */}
      <div className="flex-1 overflow-hidden px-6">
        <div className="h-full overflow-y-auto">
          {isLoading ? (
            <div
              className={cn(
                'py-6',
                viewMode === 'grid'
                  ? 'grid grid-cols-1 md:grid-cols-2 lg:grid-cols-3 xl:grid-cols-4 gap-4'
                  : 'space-y-2'
              )}
            >
              {[...Array(8)].map((_, i) => (
                <Card key={i} className="h-full overflow-hidden">
                  <div className="h-52 bg-gray-100 animate-pulse rounded-t-lg" />
                  <div className="p-4">
                    <div className="mb-3">
                      <Skeleton className="h-6 w-3/4 mb-1" />
                      <Skeleton className="h-6 w-1/2" />
                    </div>
                    <div className="space-y-3">
                      <div className="flex justify-between">
                        <Skeleton className="h-4 w-24" />
                        <Skeleton className="h-4 w-20" />
                      </div>
                      <div className="flex gap-2">
                        <Skeleton className="h-6 w-16" />
                        <Skeleton className="h-6 w-20" />
                      </div>
                    </div>
                  </div>
                </Card>
              ))}
            </div>
          ) : pinnedDashboards.length > 0 || paginatedRegularDashboards.length > 0 ? (
            <div className="py-6 space-y-8">
              {/* Pinned Dashboards Section */}
              {pinnedDashboards.length > 0 && (
                <div>
                  <div className="flex items-center gap-2 mb-4">
                    <Star className="w-4 h-4 text-blue-500 fill-current" />
                    <h2 className="text-lg font-semibold text-gray-900">Pinned Dashboards</h2>
                    <div className="h-px bg-gray-200 flex-1"></div>
                  </div>
                  <div
                    className={cn(
                      viewMode === 'grid'
                        ? 'grid grid-cols-1 md:grid-cols-2 lg:grid-cols-3 xl:grid-cols-4 gap-4'
                        : 'space-y-2'
                    )}
                  >
                    {pinnedDashboards.map((dashboard) =>
                      viewMode === 'grid'
                        ? renderDashboardCard(dashboard)
                        : renderDashboardList(dashboard)
                    )}
                  </div>
                </div>
              )}

              {/* Regular Dashboards Section */}
              {paginatedRegularDashboards.length > 0 && (
                <div>
                  {pinnedDashboards.length > 0 && (
                    <div className="flex items-center gap-2 mb-4">
                      <LayoutDashboard className="w-4 h-4 text-gray-500" />
                      <h2 className="text-lg font-semibold text-gray-900">All Dashboards</h2>
                      <div className="h-px bg-gray-200 flex-1"></div>
                    </div>
                  )}
                  <div
                    className={cn(
                      viewMode === 'grid'
                        ? 'grid grid-cols-1 md:grid-cols-2 lg:grid-cols-3 xl:grid-cols-4 gap-4'
                        : 'space-y-2'
                    )}
                  >
                    {paginatedRegularDashboards.map((dashboard) =>
                      viewMode === 'grid'
                        ? renderDashboardCard(dashboard)
                        : renderDashboardList(dashboard)
                    )}
                  </div>
                </div>
              )}
            </div>
          ) : (
            <div
              id="dashboard-empty-state"
              className="flex flex-col items-center justify-center h-full gap-4"
            >
              <Layout id="dashboard-empty-icon" className="w-12 h-12 text-muted-foreground" />
              <p id="dashboard-empty-text" className="text-muted-foreground">
                {searchQuery
                  ? // COMMENTED OUT: Filter-based checks - not needed anymore
                    // || dashboardType !== 'all' || publishFilter !== 'all'
                    'No dashboards found'
                  : 'No dashboards yet'}
              </p>
              {hasPermission('can_create_dashboards') && (
                <Link id="dashboard-empty-create-link" href="/dashboards/create">
                  <Button
                    id="dashboard-empty-create-button"
                    variant="ghost"
                    className="text-white hover:opacity-90 shadow-xs"
                    style={{ backgroundColor: '#0066FF' }}
                  >
                    <Plus id="dashboard-empty-create-icon" className="w-4 h-4 mr-2" />
                    CREATE YOUR FIRST DASHBOARD
                  </Button>
                </Link>
              )}
            </div>
          )}
        </div>
      </div>

      {/* Lightweight Modern Pagination */}
      {regularDashboards.length > pageSize && (
        <div
          id="dashboard-pagination-footer"
          className="flex-shrink-0 border-t border-gray-100 bg-gray-50/30 py-3 px-6"
        >
          <div id="dashboard-pagination-wrapper" className="flex items-center justify-between">
            {/* Left: Compact Item Count */}
            <div id="dashboard-pagination-info" className="text-sm text-gray-600">
              {startIndex + 1}–{Math.min(startIndex + pageSize, regularDashboards.length)} of{' '}
              {regularDashboards.length}
            </div>

            {/* Right: Streamlined Controls */}
            <div id="dashboard-pagination-controls" className="flex items-center gap-4">
              {/* Compact Page Size Selector */}
              <div id="dashboard-page-size-wrapper" className="flex items-center gap-2">
                <span id="dashboard-page-size-label" className="text-sm text-gray-500">
                  Show
                </span>
                <Select
                  id="dashboard-page-size-select"
                  value={pageSize.toString()}
                  onValueChange={(value) => {
                    setPageSize(parseInt(value));
                    setCurrentPage(1); // Reset to first page when page size changes
                  }}
                >
                  <SelectTrigger
                    id="dashboard-page-size-trigger"
                    className="w-16 h-7 text-sm border-gray-200 bg-white"
                  >
                    <SelectValue id="dashboard-page-size-value" />
                  </SelectTrigger>
                  <SelectContent id="dashboard-page-size-content">
                    <SelectItem id="dashboard-page-size-10" value="10">
                      10
                    </SelectItem>
                    <SelectItem id="dashboard-page-size-20" value="20">
                      20
                    </SelectItem>
                    <SelectItem id="dashboard-page-size-50" value="50">
                      50
                    </SelectItem>
                    <SelectItem id="dashboard-page-size-100" value="100">
                      100
                    </SelectItem>
                  </SelectContent>
                </Select>
              </div>

              {/* Simplified Navigation */}
              <div className="flex items-center gap-1">
                <Button
                  id="dashboard-prev-page-button"
                  variant="ghost"
                  size="sm"
                  onClick={() => setCurrentPage(currentPage - 1)}
                  disabled={currentPage === 1}
                  className="h-7 px-2 hover:bg-gray-100 disabled:opacity-50"
                >
                  <ChevronLeft id="dashboard-prev-icon" className="h-4 w-4" />
                </Button>

                <span id="dashboard-page-info" className="text-sm text-gray-600 px-3 py-1">
                  {currentPage} of {totalPages}
                </span>

                <Button
                  id="dashboard-next-page-button"
                  variant="ghost"
                  size="sm"
                  onClick={() => setCurrentPage(currentPage + 1)}
                  disabled={currentPage >= totalPages}
                  className="h-7 px-2 hover:bg-gray-100 disabled:opacity-50"
                >
                  <ChevronRight id="dashboard-next-icon" className="h-4 w-4" />
                </Button>
              </div>
            </div>
          </div>
        </div>
      )}

      {/* Share Modal */}
      {selectedDashboard && (
        <ShareModal
          dashboard={selectedDashboard}
          isOpen={shareModalOpen}
          onClose={handleShareModalClose}
          onUpdate={handleDashboardUpdate}
        />
      )}
    </div>
  );
}

export { DashboardListV2 };<|MERGE_RESOLUTION|>--- conflicted
+++ resolved
@@ -480,7 +480,6 @@
 
         {/* Clickable content area */}
         <Link href={getNavigationUrl()}>
-<<<<<<< HEAD
           <div className="cursor-pointer">
             {/* Enhanced Thumbnail with Real Dashboard Preview */}
             <div className="relative h-52 bg-gray-50 overflow-hidden rounded-t-lg">
@@ -492,30 +491,6 @@
                 fallbackClassName="bg-gradient-to-br from-gray-50 to-gray-100"
                 fallbackIconSize="lg"
               />
-=======
-          <div
-            className={hasPermission('can_view_dashboards') ? 'cursor-pointer' : 'cursor-default'}
-          >
-            {/* Thumbnail */}
-            <div className="relative h-48 bg-muted overflow-hidden">
-              {/* COMMENTED OUT: Type-based thumbnail rendering - show generic layout icon for all */}
-              {/* {isNative ? ( */}
-              <div className="flex items-center justify-center h-full">
-                <LayoutDashboard className="w-16 h-16 text-muted-foreground" />
-              </div>
-              {/* ) : (
-                <DashboardThumbnail
-                  dashboardId={dashboard.id}
-                  thumbnailUrl={dashboard.thumbnail_url}
-                  alt={dashboard.title}
-                />
-              )} */}
-
-              {/* COMMENTED OUT: Type badge - not needed anymore */}
-              {/* <Badge variant={isNative ? 'default' : 'secondary'} className="absolute top-2 left-2">
-                {isNative ? 'Native' : 'Superset'}
-              </Badge> */}
->>>>>>> 15dd79ab
 
               {/* Lock indicator */}
               {isLocked && (
