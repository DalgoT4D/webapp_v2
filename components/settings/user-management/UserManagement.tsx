--- conflicted
+++ resolved
@@ -17,16 +17,6 @@
   const canViewInvitations = hasPermission('can_view_invitations');
 
   return (
-<<<<<<< HEAD
-    <div className="container mx-auto p-6 max-w-6xl">
-      <div className="flex items-center justify-between mb-6">
-        <div>
-          <h1 className="text-3xl font-bold mb-2">User Management</h1>
-          <p className="text-muted-foreground">
-            Manage Users And Invitations For Your Organization
-          </p>
-        </div>
-=======
     <div className="h-screen flex flex-col">
       <div className="container mx-auto px-6 pt-6 max-w-6xl">
         <div className="flex items-center justify-between mb-6">
@@ -36,7 +26,6 @@
               Manage users and invitations for your organization
             </p>
           </div>
->>>>>>> 6061649f
 
           <Button
             onClick={() => setShowInviteDialog(true)}
